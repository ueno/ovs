/*
 * Copyright (c) 2009, 2010 Nicira Networks.
 * Copyright (c) 2010 Jean Tourrilhes - HP-Labs.
 *
 * Licensed under the Apache License, Version 2.0 (the "License");
 * you may not use this file except in compliance with the License.
 * You may obtain a copy of the License at:
 *
 *     http://www.apache.org/licenses/LICENSE-2.0
 *
 * Unless required by applicable law or agreed to in writing, software
 * distributed under the License is distributed on an "AS IS" BASIS,
 * WITHOUT WARRANTIES OR CONDITIONS OF ANY KIND, either express or implied.
 * See the License for the specific language governing permissions and
 * limitations under the License.
 */

#include <config.h>
#include "ofproto.h"
#include <errno.h>
#include <inttypes.h>
#include <sys/socket.h>
#include <net/if.h>
#include <netinet/in.h>
#include <stdbool.h>
#include <stdlib.h>
#include "classifier.h"
#include "coverage.h"
#include "discovery.h"
#include "dynamic-string.h"
#include "fail-open.h"
#include "in-band.h"
#include "mac-learning.h"
#include "netdev.h"
#include "netflow.h"
#include "ofp-print.h"
#include "ofproto-sflow.h"
#include "ofpbuf.h"
#include "openflow/nicira-ext.h"
#include "openflow/openflow.h"
#include "openvswitch/xflow.h"
#include "packets.h"
#include "pinsched.h"
#include "pktbuf.h"
#include "poll-loop.h"
#include "port-array.h"
#include "rconn.h"
#include "shash.h"
#include "status.h"
#include "stp.h"
#include "stream-ssl.h"
#include "svec.h"
#include "tag.h"
#include "timeval.h"
#include "unixctl.h"
#include "vconn.h"
#include "wdp.h"
#include "xfif.h"
#include "xtoxll.h"

#define THIS_MODULE VLM_ofproto
#include "vlog.h"

#include "sflow_api.h"

enum {
    TABLEID_HASH = 0,
    TABLEID_CLASSIFIER = 1
};

struct ofproto_rule {
    uint64_t flow_cookie;       /* Controller-issued identifier. 
                                   (Kept in network-byte order.) */
    bool send_flow_removed;     /* Send a flow removed message? */
    tag_type tags;              /* Tags (set only by hooks). */
};

static struct ofproto_rule *
ofproto_rule_cast(const struct wdp_rule *wdp_rule)
{
    return wdp_rule->client_data;
}

static void
ofproto_rule_init(struct wdp_rule *wdp_rule)
{
    wdp_rule->client_data = xzalloc(sizeof(struct ofproto_rule));
}


static inline bool
rule_is_hidden(const struct wdp_rule *rule)
{
    /* Rules with priority higher than UINT16_MAX are set up by ofproto itself
     * (e.g. by in-band control) and are intentionally hidden from the
     * controller. */
    if (rule->cr.flow.priority > UINT16_MAX) {
        return true;
    }

    return false;
}

static void delete_flow(struct ofproto *, struct wdp_rule *, uint8_t reason);

/* ofproto supports two kinds of OpenFlow connections:
 *
 *   - "Controller connections": Connections to ordinary OpenFlow controllers.
 *     ofproto maintains persistent connections to these controllers and by
 *     default sends them asynchronous messages such as packet-ins.
 *
 *   - "Transient connections", e.g. from ovs-ofctl.  When these connections
 *     drop, it is the other side's responsibility to reconnect them if
 *     necessary.  ofproto does not send them asynchronous messages by default.
 */
enum ofconn_type {
    OFCONN_CONTROLLER,          /* An OpenFlow controller. */
    OFCONN_TRANSIENT            /* A transient connection. */
};

/* An OpenFlow connection. */
struct ofconn {
    struct ofproto *ofproto;    /* The ofproto that owns this connection. */
    struct list node;           /* In struct ofproto's "all_conns" list. */
    struct rconn *rconn;        /* OpenFlow connection. */
    enum ofconn_type type;      /* Type. */

    /* OFPT_PACKET_IN related data. */
    struct rconn_packet_counter *packet_in_counter; /* # queued on 'rconn'. */
    struct pinsched *schedulers[2]; /* Indexed by reason code; see below. */
    struct pktbuf *pktbuf;         /* OpenFlow packet buffers. */
    int miss_send_len;             /* Bytes to send of buffered packets. */

    /* Number of OpenFlow messages queued on 'rconn' as replies to OpenFlow
     * requests, and the maximum number before we stop reading OpenFlow
     * requests.  */
#define OFCONN_REPLY_MAX 100
    struct rconn_packet_counter *reply_counter;

    /* type == OFCONN_CONTROLLER only. */
    enum nx_role role;           /* Role. */
    struct hmap_node hmap_node;  /* In struct ofproto's "controllers" map. */
    struct discovery *discovery; /* Controller discovery object, if enabled. */
    struct status_category *ss;  /* Switch status category. */
    enum ofproto_band band;      /* In-band or out-of-band? */
};

/* We use OFPR_NO_MATCH and OFPR_ACTION as indexes into struct ofconn's
 * "schedulers" array.  Their values are 0 and 1, and their meanings and values
 * coincide with WDP_CHAN_MISS and WDP_CHAN_ACTION, so this is convenient.  In
 * case anything ever changes, check their values here.  */
#define N_SCHEDULERS 2
BUILD_ASSERT_DECL(OFPR_NO_MATCH == 0);
BUILD_ASSERT_DECL(OFPR_NO_MATCH == WDP_CHAN_MISS);
BUILD_ASSERT_DECL(OFPR_ACTION == 1);
BUILD_ASSERT_DECL(OFPR_ACTION == WDP_CHAN_ACTION);

static struct ofconn *ofconn_create(struct ofproto *, struct rconn *,
                                    enum ofconn_type);
static void ofconn_destroy(struct ofconn *);
static void ofconn_run(struct ofconn *, struct ofproto *);
static void ofconn_wait(struct ofconn *);
static bool ofconn_receives_async_msgs(const struct ofconn *);

static void queue_tx(struct ofpbuf *msg, const struct ofconn *ofconn,
                     struct rconn_packet_counter *counter);

static void send_packet_in(struct ofproto *, struct wdp_packet *);
static void do_send_packet_in(struct wdp_packet *, void *ofconn);

struct ofproto {
    /* Settings. */
    uint64_t datapath_id;       /* Datapath ID. */
    uint64_t fallback_dpid;     /* Datapath ID if no better choice found. */
    char *mfr_desc;             /* Manufacturer. */
    char *hw_desc;              /* Hardware. */
    char *sw_desc;              /* Software version. */
    char *serial_desc;          /* Serial number. */
    char *dp_desc;              /* Datapath description. */

    /* Datapath. */
    struct wdp *wdp;
    uint32_t max_ports;

    /* Configuration. */
    struct switch_status *switch_status;
    struct fail_open *fail_open;
    struct netflow *netflow;
    struct ofproto_sflow *sflow;
    bool tun_id_from_cookie;

    /* In-band control. */
    struct in_band *in_band;
    long long int next_in_band_update;
    struct sockaddr_in *extra_in_band_remotes;
    size_t n_extra_remotes;

    /* OpenFlow connections. */
    struct hmap controllers;   /* Controller "struct ofconn"s. */
    struct list all_conns;     /* Contains "struct ofconn"s. */
    struct pvconn **listeners;
    size_t n_listeners;
    struct pvconn **snoops;
    size_t n_snoops;

    /* Hooks for ovs-vswitchd. */
    const struct ofhooks *ofhooks;
    void *aux;

    /* Used by default ofhooks. */
    struct mac_learning *ml;
};

static struct vlog_rate_limit rl = VLOG_RATE_LIMIT_INIT(1, 5);

static const struct ofhooks default_ofhooks;

static uint64_t pick_datapath_id(const struct ofproto *);
static uint64_t pick_fallback_dpid(void);

static void handle_wdp_packet(struct ofproto *, struct wdp_packet *);

static void handle_openflow(struct ofconn *, struct ofproto *,
                            struct ofpbuf *);

int
ofproto_create(const char *datapath, const char *datapath_type,
               const struct ofhooks *ofhooks, void *aux,
               struct ofproto **ofprotop)
{
    struct wdp_stats stats;
    struct ofproto *p;
    struct wdp *wdp;
    int error;

    *ofprotop = NULL;

    /* Connect to datapath and start listening for messages. */
    error = wdp_open(datapath, datapath_type, &wdp);
    if (error) {
        VLOG_ERR("failed to open datapath %s: %s", datapath, strerror(error));
        return error;
    }
    error = wdp_get_wdp_stats(wdp, &stats);
    if (error) {
        VLOG_ERR("failed to obtain stats for datapath %s: %s",
                 datapath, strerror(error));
        wdp_close(wdp);
        return error;
    }
    error = wdp_recv_set_mask(wdp, ((1 << WDP_CHAN_MISS)
                                    | (1 << WDP_CHAN_ACTION)
                                    | (1 << WDP_CHAN_SFLOW)));
    if (error) {
        VLOG_ERR("failed to listen on datapath %s: %s",
                 datapath, strerror(error));
        wdp_close(wdp);
        return error;
    }
    wdp_flow_flush(wdp);
    wdp_recv_purge(wdp);

    /* Initialize settings. */
    p = xzalloc(sizeof *p);
    p->fallback_dpid = pick_fallback_dpid();
    p->datapath_id = p->fallback_dpid;
    p->mfr_desc = xstrdup(DEFAULT_MFR_DESC);
    p->hw_desc = xstrdup(DEFAULT_HW_DESC);
    p->sw_desc = xstrdup(DEFAULT_SW_DESC);
    p->serial_desc = xstrdup(DEFAULT_SERIAL_DESC);
    p->dp_desc = xstrdup(DEFAULT_DP_DESC);

    /* Initialize datapath. */
    p->wdp = wdp;
    p->max_ports = stats.max_ports;

    /* Initialize submodules. */
    p->switch_status = switch_status_create(p);
    p->in_band = NULL;
    p->fail_open = NULL;
    p->netflow = NULL;
    p->sflow = NULL;

    /* Initialize OpenFlow connections. */
    list_init(&p->all_conns);
    hmap_init(&p->controllers);
    p->listeners = NULL;
    p->n_listeners = 0;
    p->snoops = NULL;
    p->n_snoops = 0;

    /* Initialize hooks. */
    if (ofhooks) {
        p->ofhooks = ofhooks;
        p->aux = aux;
        p->ml = NULL;
    } else {
        p->ofhooks = &default_ofhooks;
        p->aux = p;
        p->ml = mac_learning_create();
    }

    /* Pick final datapath ID. */
    p->datapath_id = pick_datapath_id(p);
    VLOG_INFO("using datapath ID %016"PRIx64, p->datapath_id);

    *ofprotop = p;
    return 0;
}

void
ofproto_set_datapath_id(struct ofproto *p, uint64_t datapath_id)
{
    uint64_t old_dpid = p->datapath_id;
    p->datapath_id = datapath_id ? datapath_id : pick_datapath_id(p);
    if (p->datapath_id != old_dpid) {
        struct ofconn *ofconn;

        VLOG_INFO("datapath ID changed to %016"PRIx64, p->datapath_id);

        /* Force all active connections to reconnect, since there is no way to
         * notify a controller that the datapath ID has changed. */
        LIST_FOR_EACH (ofconn, struct ofconn, node, &p->all_conns) {
            rconn_reconnect(ofconn->rconn);
        }
    }
}

static bool
is_discovery_controller(const struct ofproto_controller *c)
{
    return !strcmp(c->target, "discover");
}

static bool
is_in_band_controller(const struct ofproto_controller *c)
{
    return is_discovery_controller(c) || c->band == OFPROTO_IN_BAND;
}

/* Creates a new controller in 'ofproto'.  Some of the settings are initially
 * drawn from 'c', but update_controller() needs to be called later to finish
 * the new ofconn's configuration. */
static void
add_controller(struct ofproto *ofproto, const struct ofproto_controller *c)
{
    struct discovery *discovery;
    struct ofconn *ofconn;

    if (is_discovery_controller(c)) {
        int error = discovery_create(c->accept_re, c->update_resolv_conf,
                                     ofproto->wdp, ofproto->switch_status,
                                     &discovery);
        if (error) {
            return;
        }
    } else {
        discovery = NULL;
    }

    ofconn = ofconn_create(ofproto, rconn_create(5, 8), OFCONN_CONTROLLER);
    ofconn->pktbuf = pktbuf_create();
    ofconn->miss_send_len = OFP_DEFAULT_MISS_SEND_LEN;
    if (discovery) {
        ofconn->discovery = discovery;
    } else {
        rconn_connect(ofconn->rconn, c->target);
    }
    hmap_insert(&ofproto->controllers, &ofconn->hmap_node,
                hash_string(c->target, 0));
}

/* Reconfigures 'ofconn' to match 'c'.  This function cannot update an ofconn's
 * target or turn discovery on or off (these are done by creating new ofconns
 * and deleting old ones), but it can update the rest of an ofconn's
 * settings. */
static void
update_controller(struct ofconn *ofconn, const struct ofproto_controller *c)
{
    struct ofproto *ofproto = ofconn->ofproto;
    int probe_interval;
    int i;

    ofconn->band = (is_in_band_controller(c)
                    ? OFPROTO_IN_BAND : OFPROTO_OUT_OF_BAND);

    rconn_set_max_backoff(ofconn->rconn, c->max_backoff);

    probe_interval = c->probe_interval ? MAX(c->probe_interval, 5) : 0;
    rconn_set_probe_interval(ofconn->rconn, probe_interval);

    if (ofconn->discovery) {
        discovery_set_update_resolv_conf(ofconn->discovery,
                                         c->update_resolv_conf);
        discovery_set_accept_controller_re(ofconn->discovery, c->accept_re);
    }

    for (i = 0; i < N_SCHEDULERS; i++) {
        struct pinsched **s = &ofconn->schedulers[i];

        if (c->rate_limit > 0) {
            if (!*s) {
                *s = pinsched_create(c->rate_limit, c->burst_limit,
                                     ofproto->switch_status);
            } else {
                pinsched_set_limits(*s, c->rate_limit, c->burst_limit);
            }
        } else {
            pinsched_destroy(*s);
            *s = NULL;
        }
    }
}

static const char *
ofconn_get_target(const struct ofconn *ofconn)
{
    return ofconn->discovery ? "discover" : rconn_get_name(ofconn->rconn);
}

static struct ofconn *
find_controller_by_target(struct ofproto *ofproto, const char *target)
{
    struct ofconn *ofconn;

    HMAP_FOR_EACH_WITH_HASH (ofconn, struct ofconn, hmap_node,
                             hash_string(target, 0), &ofproto->controllers) {
        if (!strcmp(ofconn_get_target(ofconn), target)) {
            return ofconn;
        }
    }
    return NULL;
}

static void
update_in_band_remotes(struct ofproto *ofproto)
{
    const struct ofconn *ofconn;
    struct sockaddr_in *addrs;
    size_t max_addrs, n_addrs;
    bool discovery;
    size_t i;

    /* Allocate enough memory for as many remotes as we could possibly have. */
    max_addrs = ofproto->n_extra_remotes + hmap_count(&ofproto->controllers);
    addrs = xmalloc(max_addrs * sizeof *addrs);
    n_addrs = 0;

    /* Add all the remotes. */
    discovery = false;
    HMAP_FOR_EACH (ofconn, struct ofconn, hmap_node, &ofproto->controllers) {
        struct sockaddr_in *sin = &addrs[n_addrs];

        if (ofconn->band == OFPROTO_OUT_OF_BAND) {
            continue;
        }

        sin->sin_addr.s_addr = rconn_get_remote_ip(ofconn->rconn);
        if (sin->sin_addr.s_addr) {
            sin->sin_port = rconn_get_remote_port(ofconn->rconn);
            n_addrs++;
        }
        if (ofconn->discovery) {
            discovery = true;
        }
    }
    for (i = 0; i < ofproto->n_extra_remotes; i++) {
        addrs[n_addrs++] = ofproto->extra_in_band_remotes[i];
    }

    /* Create or update or destroy in-band.
     *
     * Ordinarily we only enable in-band if there's at least one remote
     * address, but discovery needs the in-band rules for DHCP to be installed
     * even before we know any remote addresses. */
    if (n_addrs || discovery) {
        if (!ofproto->in_band) {
            in_band_create(ofproto, ofproto->wdp, ofproto->switch_status,
                           &ofproto->in_band);
        }
        if (ofproto->in_band) {
            in_band_set_remotes(ofproto->in_band, addrs, n_addrs);
        }
        ofproto->next_in_band_update = time_msec() + 1000;
    } else {
        in_band_destroy(ofproto->in_band);
        ofproto->in_band = NULL;
    }

    /* Clean up. */
    free(addrs);
}

void
ofproto_set_controllers(struct ofproto *p,
                        const struct ofproto_controller *controllers,
                        size_t n_controllers)
{
    struct shash new_controllers;
    enum ofproto_fail_mode fail_mode;
    struct ofconn *ofconn, *next;
    bool ss_exists;
    size_t i;

    shash_init(&new_controllers);
    for (i = 0; i < n_controllers; i++) {
        const struct ofproto_controller *c = &controllers[i];

        shash_add_once(&new_controllers, c->target, &controllers[i]);
        if (!find_controller_by_target(p, c->target)) {
            add_controller(p, c);
        }
    }

    fail_mode = OFPROTO_FAIL_STANDALONE;
    ss_exists = false;
    HMAP_FOR_EACH_SAFE (ofconn, next, struct ofconn, hmap_node,
                        &p->controllers) {
        struct ofproto_controller *c;

        c = shash_find_data(&new_controllers, ofconn_get_target(ofconn));
        if (!c) {
            ofconn_destroy(ofconn);
        } else {
            update_controller(ofconn, c);
            if (ofconn->ss) {
                ss_exists = true;
            }
            if (c->fail == OFPROTO_FAIL_SECURE) {
                fail_mode = OFPROTO_FAIL_SECURE;
            }
        }
    }
    shash_destroy(&new_controllers);

    update_in_band_remotes(p);

    if (!hmap_is_empty(&p->controllers)
        && fail_mode == OFPROTO_FAIL_STANDALONE) {
        struct rconn **rconns;
        size_t n;

        if (!p->fail_open) {
            p->fail_open = fail_open_create(p, p->switch_status);
        }

        n = 0;
        rconns = xmalloc(hmap_count(&p->controllers) * sizeof *rconns);
        HMAP_FOR_EACH (ofconn, struct ofconn, hmap_node, &p->controllers) {
            rconns[n++] = ofconn->rconn;
        }

        fail_open_set_controllers(p->fail_open, rconns, n);
        /* p->fail_open takes ownership of 'rconns'. */
    } else {
        fail_open_destroy(p->fail_open);
        p->fail_open = NULL;
    }

    if (!hmap_is_empty(&p->controllers) && !ss_exists) {
        ofconn = CONTAINER_OF(hmap_first(&p->controllers),
                              struct ofconn, hmap_node);
        ofconn->ss = switch_status_register(p->switch_status, "remote",
                                            rconn_status_cb, ofconn->rconn);
    }
}

static bool
any_extras_changed(const struct ofproto *ofproto,
                   const struct sockaddr_in *extras, size_t n)
{
    size_t i;

    if (n != ofproto->n_extra_remotes) {
        return true;
    }

    for (i = 0; i < n; i++) {
        const struct sockaddr_in *old = &ofproto->extra_in_band_remotes[i];
        const struct sockaddr_in *new = &extras[i];

        if (old->sin_addr.s_addr != new->sin_addr.s_addr ||
            old->sin_port != new->sin_port) {
            return true;
        }
    }

    return false;
}

/* Sets the 'n' TCP port addresses in 'extras' as ones to which 'ofproto''s
 * in-band control should guarantee access, in the same way that in-band
 * control guarantees access to OpenFlow controllers. */
void
ofproto_set_extra_in_band_remotes(struct ofproto *ofproto,
                                  const struct sockaddr_in *extras, size_t n)
{
    if (!any_extras_changed(ofproto, extras, n)) {
        return;
    }

    free(ofproto->extra_in_band_remotes);
    ofproto->n_extra_remotes = n;
    ofproto->extra_in_band_remotes = xmemdup(extras, n * sizeof *extras);

    update_in_band_remotes(ofproto);
}

void
ofproto_set_desc(struct ofproto *p,
                 const char *mfr_desc, const char *hw_desc,
                 const char *sw_desc, const char *serial_desc,
                 const char *dp_desc)
{
    struct ofp_desc_stats *ods;

    if (mfr_desc) {
        if (strlen(mfr_desc) >= sizeof ods->mfr_desc) {
            VLOG_WARN("truncating mfr_desc, must be less than %zu characters",
                    sizeof ods->mfr_desc);
        }
        free(p->mfr_desc);
        p->mfr_desc = xstrdup(mfr_desc);
    }
    if (hw_desc) {
        if (strlen(hw_desc) >= sizeof ods->hw_desc) {
            VLOG_WARN("truncating hw_desc, must be less than %zu characters",
                    sizeof ods->hw_desc);
        }
        free(p->hw_desc);
        p->hw_desc = xstrdup(hw_desc);
    }
    if (sw_desc) {
        if (strlen(sw_desc) >= sizeof ods->sw_desc) {
            VLOG_WARN("truncating sw_desc, must be less than %zu characters",
                    sizeof ods->sw_desc);
        }
        free(p->sw_desc);
        p->sw_desc = xstrdup(sw_desc);
    }
    if (serial_desc) {
        if (strlen(serial_desc) >= sizeof ods->serial_num) {
            VLOG_WARN("truncating serial_desc, must be less than %zu "
                    "characters",
                    sizeof ods->serial_num);
        }
        free(p->serial_desc);
        p->serial_desc = xstrdup(serial_desc);
    }
    if (dp_desc) {
        if (strlen(dp_desc) >= sizeof ods->dp_desc) {
            VLOG_WARN("truncating dp_desc, must be less than %zu characters",
                    sizeof ods->dp_desc);
        }
        free(p->dp_desc);
        p->dp_desc = xstrdup(dp_desc);
    }
}

static int
set_pvconns(struct pvconn ***pvconnsp, size_t *n_pvconnsp,
            const struct svec *svec)
{
    struct pvconn **pvconns = *pvconnsp;
    size_t n_pvconns = *n_pvconnsp;
    int retval = 0;
    size_t i;

    for (i = 0; i < n_pvconns; i++) {
        pvconn_close(pvconns[i]);
    }
    free(pvconns);

    pvconns = xmalloc(svec->n * sizeof *pvconns);
    n_pvconns = 0;
    for (i = 0; i < svec->n; i++) {
        const char *name = svec->names[i];
        struct pvconn *pvconn;
        int error;

        error = pvconn_open(name, &pvconn);
        if (!error) {
            pvconns[n_pvconns++] = pvconn;
        } else {
            VLOG_ERR("failed to listen on %s: %s", name, strerror(error));
            if (!retval) {
                retval = error;
            }
        }
    }

    *pvconnsp = pvconns;
    *n_pvconnsp = n_pvconns;

    return retval;
}

int
ofproto_set_listeners(struct ofproto *ofproto, const struct svec *listeners)
{
    return set_pvconns(&ofproto->listeners, &ofproto->n_listeners, listeners);
}

int
ofproto_set_snoops(struct ofproto *ofproto, const struct svec *snoops)
{
    return set_pvconns(&ofproto->snoops, &ofproto->n_snoops, snoops);
}

int
ofproto_set_netflow(struct ofproto *ofproto,
                    const struct netflow_options *nf_options)
{
    if (nf_options && nf_options->collectors.n) {
        if (!ofproto->netflow) {
            ofproto->netflow = netflow_create();
        }
        return netflow_set_options(ofproto->netflow, nf_options);
    } else {
        netflow_destroy(ofproto->netflow);
        ofproto->netflow = NULL;
        return 0;
    }
}

void
ofproto_set_sflow(struct ofproto *ofproto,
                  const struct ofproto_sflow_options *oso)
{
    struct ofproto_sflow *os = ofproto->sflow;
    if (oso) {
        if (!os) {
            os = ofproto->sflow = ofproto_sflow_create(ofproto->wdp);
            /* XXX ofport */
        }
        ofproto_sflow_set_options(os, oso);
    } else {
        ofproto_sflow_destroy(os);
        ofproto->sflow = NULL;
    }
}

int
ofproto_set_stp(struct ofproto *ofproto OVS_UNUSED, bool enable_stp)
{
    /* XXX */
    if (enable_stp) {
        VLOG_WARN("STP is not yet implemented");
        return EINVAL;
    } else {
        return 0;
    }
}

uint64_t
ofproto_get_datapath_id(const struct ofproto *ofproto)
{
    return ofproto->datapath_id;
}

bool
ofproto_has_controller(const struct ofproto *ofproto)
{
    return !hmap_is_empty(&ofproto->controllers);
}

void
ofproto_get_listeners(const struct ofproto *ofproto, struct svec *listeners)
{
    size_t i;

    for (i = 0; i < ofproto->n_listeners; i++) {
        svec_add(listeners, pvconn_get_name(ofproto->listeners[i]));
    }
}

void
ofproto_get_snoops(const struct ofproto *ofproto, struct svec *snoops)
{
    size_t i;

    for (i = 0; i < ofproto->n_snoops; i++) {
        svec_add(snoops, pvconn_get_name(ofproto->snoops[i]));
    }
}

void
ofproto_destroy(struct ofproto *p)
{
    struct ofconn *ofconn, *next_ofconn;
    size_t i;

    if (!p) {
        return;
    }

    /* Destroy fail-open and in-band early, since they touch the classifier. */
    fail_open_destroy(p->fail_open);
    p->fail_open = NULL;

    in_band_destroy(p->in_band);
    p->in_band = NULL;
    free(p->extra_in_band_remotes);

    ofproto_flush_flows(p);

    LIST_FOR_EACH_SAFE (ofconn, next_ofconn, struct ofconn, node,
                        &p->all_conns) {
        ofconn_destroy(ofconn);
    }
    hmap_destroy(&p->controllers);

    wdp_close(p->wdp);

    switch_status_destroy(p->switch_status);
    netflow_destroy(p->netflow);
    ofproto_sflow_destroy(p->sflow);

    for (i = 0; i < p->n_listeners; i++) {
        pvconn_close(p->listeners[i]);
    }
    free(p->listeners);

    for (i = 0; i < p->n_snoops; i++) {
        pvconn_close(p->snoops[i]);
    }
    free(p->snoops);

    mac_learning_destroy(p->ml);

    free(p->mfr_desc);
    free(p->hw_desc);
    free(p->sw_desc);
    free(p->serial_desc);
    free(p->dp_desc);

    free(p);
}

int
ofproto_run(struct ofproto *p)
{
    int error = ofproto_run1(p);
    if (!error) {
        error = ofproto_run2(p, false);
    }
    return error;
}

/* Returns a "preference level" for snooping 'ofconn'.  A higher return value
 * means that 'ofconn' is more interesting for monitoring than a lower return
 * value. */
static int
snoop_preference(const struct ofconn *ofconn)
{
    switch (ofconn->role) {
    case NX_ROLE_MASTER:
        return 3;
    case NX_ROLE_OTHER:
        return 2;
    case NX_ROLE_SLAVE:
        return 1;
    default:
        /* Shouldn't happen. */
        return 0;
    }
}

/* One of ofproto's "snoop" pvconns has accepted a new connection on 'vconn'.
 * Connects this vconn to a controller. */
static void
add_snooper(struct ofproto *ofproto, struct vconn *vconn)
{
    struct ofconn *ofconn, *best;

    /* Pick a controller for monitoring. */
    best = NULL;
    LIST_FOR_EACH (ofconn, struct ofconn, node, &ofproto->all_conns) {
        if (ofconn->type == OFCONN_CONTROLLER
            && (!best || snoop_preference(ofconn) > snoop_preference(best))) {
            best = ofconn;
        }
    }

    if (best) {
        rconn_add_monitor(best->rconn, vconn);
    } else {
        VLOG_INFO_RL(&rl, "no controller connection to snoop");
        vconn_close(vconn);
    }
}

int
ofproto_run1(struct ofproto *p)
{
    struct ofconn *ofconn, *next_ofconn;
    int i;

    for (i = 0; i < 50; i++) {
        struct wdp_packet packet;
        int error;

        error = wdp_recv(p->wdp, &packet);
        if (error) {
            if (error == ENODEV) {
                /* Someone destroyed the datapath behind our back.  The caller
                 * better destroy us and give up, because we're just going to
                 * spin from here on out. */
                static struct vlog_rate_limit rl2 = VLOG_RATE_LIMIT_INIT(1, 5);
                VLOG_ERR_RL(&rl2, "%s: datapath was destroyed externally",
                            wdp_name(p->wdp));
                return ENODEV;
            }
            break;
        }

        handle_wdp_packet(p, xmemdup(&packet, sizeof packet));
    }

    if (p->in_band) {
        if (time_msec() >= p->next_in_band_update) {
            update_in_band_remotes(p);
        }
        in_band_run(p->in_band);
    }

    LIST_FOR_EACH_SAFE (ofconn, next_ofconn, struct ofconn, node,
                        &p->all_conns) {
        ofconn_run(ofconn, p);
    }

    /* Fail-open maintenance.  Do this after processing the ofconns since
     * fail-open checks the status of the controller rconn. */
    if (p->fail_open) {
        fail_open_run(p->fail_open);
    }

    for (i = 0; i < p->n_listeners; i++) {
        struct vconn *vconn;
        int retval;

        retval = pvconn_accept(p->listeners[i], OFP_VERSION, &vconn);
        if (!retval) {
            ofconn_create(p, rconn_new_from_vconn("passive", vconn),
                          OFCONN_TRANSIENT);
        } else if (retval != EAGAIN) {
            VLOG_WARN_RL(&rl, "accept failed (%s)", strerror(retval));
        }
    }

    for (i = 0; i < p->n_snoops; i++) {
        struct vconn *vconn;
        int retval;

        retval = pvconn_accept(p->snoops[i], OFP_VERSION, &vconn);
        if (!retval) {
            add_snooper(p, vconn);
        } else if (retval != EAGAIN) {
            VLOG_WARN_RL(&rl, "accept failed (%s)", strerror(retval));
        }
    }

    if (p->netflow) {
        netflow_run(p->netflow);
    }
    if (p->sflow) {
        ofproto_sflow_run(p->sflow);
    }

    return 0;
}

struct revalidate_cbdata {
    struct ofproto *ofproto;
    bool revalidate_all;        /* Revalidate all exact-match rules? */
    bool revalidate_subrules;   /* Revalidate all exact-match subrules? */
    struct tag_set revalidate_set; /* Set of tags to revalidate. */
};

int
ofproto_run2(struct ofproto *p OVS_UNUSED, bool revalidate_all OVS_UNUSED)
{
    return 0;
}

void
ofproto_wait(struct ofproto *p)
{
    struct ofconn *ofconn;
    size_t i;

    wdp_recv_wait(p->wdp);
    wdp_port_poll_wait(p->wdp);
    LIST_FOR_EACH (ofconn, struct ofconn, node, &p->all_conns) {
        ofconn_wait(ofconn);
    }
    if (p->in_band) {
        poll_timer_wait_until(p->next_in_band_update);
        in_band_wait(p->in_band);
    }
    if (p->fail_open) {
        fail_open_wait(p->fail_open);
    }
    if (p->sflow) {
        ofproto_sflow_wait(p->sflow);
    }
    for (i = 0; i < p->n_listeners; i++) {
        pvconn_wait(p->listeners[i]);
    }
    for (i = 0; i < p->n_snoops; i++) {
        pvconn_wait(p->snoops[i]);
    }
}

void
ofproto_revalidate(struct ofproto *ofproto OVS_UNUSED, tag_type tag OVS_UNUSED)
{
    //XXX tag_set_add(&ofproto->revalidate_set, tag);
}

bool
ofproto_is_alive(const struct ofproto *p)
{
    return !hmap_is_empty(&p->controllers);
}

int
ofproto_send_packet(struct ofproto *p, const flow_t *flow,
                    const union ofp_action *actions, size_t n_actions,
                    const struct ofpbuf *packet)
{
    /* XXX Should we translate the wdp_execute() errno value into an OpenFlow
     * error code? */
    wdp_execute(p->wdp, flow->in_port, actions, n_actions, packet);
    return 0;
}

void
ofproto_add_flow(struct ofproto *p, const flow_t *flow,
                 const union ofp_action *actions, size_t n_actions,
                 int idle_timeout)
{
    struct wdp_flow_put put;
    struct wdp_rule *rule;

    put.flags = WDP_PUT_CREATE | WDP_PUT_MODIFY | WDP_PUT_ALL;
    put.flow = flow;
    put.actions = actions;
    put.n_actions = n_actions;
    put.idle_timeout = idle_timeout;
    put.hard_timeout = 0;

    if (!wdp_flow_put(p->wdp, &put, NULL, &rule)) {
        ofproto_rule_init(rule);
    }
}

void
ofproto_delete_flow(struct ofproto *ofproto, const flow_t *flow)
{
    struct wdp_rule *rule = wdp_flow_get(ofproto->wdp, flow);
    if (rule) {
        delete_flow(ofproto, rule, OFPRR_DELETE);
    }
}

void
ofproto_flush_flows(struct ofproto *ofproto)
{
    COVERAGE_INC(ofproto_flush);
    wdp_flow_flush(ofproto->wdp);
    if (ofproto->in_band) {
        in_band_flushed(ofproto->in_band);
    }
    if (ofproto->fail_open) {
        fail_open_flushed(ofproto->fail_open);
    }
}

<<<<<<< HEAD
static void
reinit_ports(struct ofproto *p)
{
    struct svec devnames;
    struct ofport *ofport;
    unsigned int port_no;
    struct odp_port *odp_ports;
    size_t n_odp_ports;
    size_t i;

    svec_init(&devnames);
    PORT_ARRAY_FOR_EACH (ofport, &p->ports, port_no) {
        svec_add (&devnames, (char *) ofport->opp.name);
    }
    dpif_port_list(p->dpif, &odp_ports, &n_odp_ports);
    for (i = 0; i < n_odp_ports; i++) {
        svec_add (&devnames, odp_ports[i].devname);
    }
    free(odp_ports);

    svec_sort_unique(&devnames);
    for (i = 0; i < devnames.n; i++) {
        update_port(p, devnames.names[i]);
    }
    svec_destroy(&devnames);
}

static size_t
refresh_port_group(struct ofproto *p, unsigned int group)
{
    uint16_t *ports;
    size_t n_ports;
    struct ofport *port;
    unsigned int port_no;

    assert(group == DP_GROUP_ALL || group == DP_GROUP_FLOOD);

    ports = xmalloc(port_array_count(&p->ports) * sizeof *ports);
    n_ports = 0;
    PORT_ARRAY_FOR_EACH (port, &p->ports, port_no) {
        if (group == DP_GROUP_ALL || !(port->opp.config & OFPPC_NO_FLOOD)) {
            ports[n_ports++] = port_no;
        }
    }
    dpif_port_group_set(p->dpif, group, ports, n_ports);
    free(ports);

    return n_ports;
}

static void
refresh_port_groups(struct ofproto *p)
{
    size_t n_flood = refresh_port_group(p, DP_GROUP_FLOOD);
    size_t n_all = refresh_port_group(p, DP_GROUP_ALL);
    if (p->sflow) {
        ofproto_sflow_set_group_sizes(p->sflow, n_flood, n_all);
    }
}

static struct ofport *
make_ofport(const struct odp_port *odp_port)
{
    struct netdev_options netdev_options;
    enum netdev_flags flags;
    struct ofport *ofport;
    struct netdev *netdev;
    bool carrier;
    int error;

    memset(&netdev_options, 0, sizeof netdev_options);
    netdev_options.name = odp_port->devname;
    netdev_options.ethertype = NETDEV_ETH_TYPE_NONE;

    error = netdev_open(&netdev_options, &netdev);
    if (error) {
        VLOG_WARN_RL(&rl, "ignoring port %s (%"PRIu16") because netdev %s "
                     "cannot be opened (%s)",
                     odp_port->devname, odp_port->port,
                     odp_port->devname, strerror(error));
        return NULL;
    }

    ofport = xmalloc(sizeof *ofport);
    ofport->netdev = netdev;
    ofport->opp.port_no = odp_port_to_ofp_port(odp_port->port);
    netdev_get_etheraddr(netdev, ofport->opp.hw_addr);
    memcpy(ofport->opp.name, odp_port->devname,
           MIN(sizeof ofport->opp.name, sizeof odp_port->devname));
    ofport->opp.name[sizeof ofport->opp.name - 1] = '\0';

    netdev_get_flags(netdev, &flags);
    ofport->opp.config = flags & NETDEV_UP ? 0 : OFPPC_PORT_DOWN;

    netdev_get_carrier(netdev, &carrier);
    ofport->opp.state = carrier ? 0 : OFPPS_LINK_DOWN;

    netdev_get_features(netdev,
                        &ofport->opp.curr, &ofport->opp.advertised,
                        &ofport->opp.supported, &ofport->opp.peer);
    return ofport;
}

static bool
ofport_conflicts(const struct ofproto *p, const struct odp_port *odp_port)
{
    if (port_array_get(&p->ports, odp_port->port)) {
        VLOG_WARN_RL(&rl, "ignoring duplicate port %"PRIu16" in datapath",
                     odp_port->port);
        return true;
    } else if (shash_find(&p->port_by_name, odp_port->devname)) {
        VLOG_WARN_RL(&rl, "ignoring duplicate device %s in datapath",
                     odp_port->devname);
        return true;
    } else {
        return false;
    }
}

static int
ofport_equal(const struct ofport *a_, const struct ofport *b_)
{
    const struct ofp_phy_port *a = &a_->opp;
    const struct ofp_phy_port *b = &b_->opp;

    BUILD_ASSERT_DECL(sizeof *a == 48); /* Detect ofp_phy_port changes. */
    return (a->port_no == b->port_no
            && !memcmp(a->hw_addr, b->hw_addr, sizeof a->hw_addr)
            && !strcmp((char *) a->name, (char *) b->name)
            && a->state == b->state
            && a->config == b->config
            && a->curr == b->curr
            && a->advertised == b->advertised
            && a->supported == b->supported
            && a->peer == b->peer);
}

static void
send_port_status(struct ofproto *p, const struct ofport *ofport,
                 uint8_t reason)
{
    /* XXX Should limit the number of queued port status change messages. */
    struct ofconn *ofconn;
    LIST_FOR_EACH (ofconn, struct ofconn, node, &p->all_conns) {
        struct ofp_port_status *ops;
        struct ofpbuf *b;

        if (!ofconn_receives_async_msgs(ofconn)) {
            continue;
        }

        ops = make_openflow_xid(sizeof *ops, OFPT_PORT_STATUS, 0, &b);
        ops->reason = reason;
        ops->desc = ofport->opp;
        hton_ofp_phy_port(&ops->desc);
        queue_tx(b, ofconn, NULL);
    }
    if (p->ofhooks->port_changed_cb) {
        p->ofhooks->port_changed_cb(reason, &ofport->opp, p->aux);
    }
}

static void
ofport_install(struct ofproto *p, struct ofport *ofport)
{
    uint16_t odp_port = ofp_port_to_odp_port(ofport->opp.port_no);
    const char *netdev_name = (const char *) ofport->opp.name;

    netdev_monitor_add(p->netdev_monitor, ofport->netdev);
    port_array_set(&p->ports, odp_port, ofport);
    shash_add(&p->port_by_name, netdev_name, ofport);
    if (p->sflow) {
        ofproto_sflow_add_port(p->sflow, odp_port, netdev_name);
    }
}

static void
ofport_remove(struct ofproto *p, struct ofport *ofport)
{
    uint16_t odp_port = ofp_port_to_odp_port(ofport->opp.port_no);

    netdev_monitor_remove(p->netdev_monitor, ofport->netdev);
    port_array_set(&p->ports, odp_port, NULL);
    shash_delete(&p->port_by_name,
                 shash_find(&p->port_by_name, (char *) ofport->opp.name));
    if (p->sflow) {
        ofproto_sflow_del_port(p->sflow, odp_port);
    }
}

static void
ofport_free(struct ofport *ofport)
{
    if (ofport) {
        netdev_close(ofport->netdev);
        free(ofport);
    }
}

static void
update_port(struct ofproto *p, const char *devname)
{
    struct odp_port odp_port;
    struct ofport *old_ofport;
    struct ofport *new_ofport;
    int error;

    COVERAGE_INC(ofproto_update_port);

    /* Query the datapath for port information. */
    error = dpif_port_query_by_name(p->dpif, devname, &odp_port);

    /* Find the old ofport. */
    old_ofport = shash_find_data(&p->port_by_name, devname);
    if (!error) {
        if (!old_ofport) {
            /* There's no port named 'devname' but there might be a port with
             * the same port number.  This could happen if a port is deleted
             * and then a new one added in its place very quickly, or if a port
             * is renamed.  In the former case we want to send an OFPPR_DELETE
             * and an OFPPR_ADD, and in the latter case we want to send a
             * single OFPPR_MODIFY.  We can distinguish the cases by comparing
             * the old port's ifindex against the new port, or perhaps less
             * reliably but more portably by comparing the old port's MAC
             * against the new port's MAC.  However, this code isn't that smart
             * and always sends an OFPPR_MODIFY (XXX). */
            old_ofport = port_array_get(&p->ports, odp_port.port);
        }
    } else if (error != ENOENT && error != ENODEV) {
        VLOG_WARN_RL(&rl, "dpif_port_query_by_name returned unexpected error "
                     "%s", strerror(error));
        return;
    }

    /* Create a new ofport. */
    new_ofport = !error ? make_ofport(&odp_port) : NULL;

    /* Eliminate a few pathological cases. */
    if (!old_ofport && !new_ofport) {
        return;
    } else if (old_ofport && new_ofport) {
        /* Most of the 'config' bits are OpenFlow soft state, but
         * OFPPC_PORT_DOWN is maintained the kernel.  So transfer the OpenFlow
         * bits from old_ofport.  (make_ofport() only sets OFPPC_PORT_DOWN and
         * leaves the other bits 0.)  */
        new_ofport->opp.config |= old_ofport->opp.config & ~OFPPC_PORT_DOWN;

        if (ofport_equal(old_ofport, new_ofport)) {
            /* False alarm--no change. */
            ofport_free(new_ofport);
            return;
        }
    }

    /* Now deal with the normal cases. */
    if (old_ofport) {
        ofport_remove(p, old_ofport);
    }
    if (new_ofport) {
        ofport_install(p, new_ofport);
    }
    send_port_status(p, new_ofport ? new_ofport : old_ofport,
                     (!old_ofport ? OFPPR_ADD
                      : !new_ofport ? OFPPR_DELETE
                      : OFPPR_MODIFY));
    ofport_free(old_ofport);

    /* Update port groups. */
    refresh_port_groups(p);
}

static int
init_ports(struct ofproto *p)
{
    struct odp_port *ports;
    size_t n_ports;
    size_t i;
    int error;

    error = dpif_port_list(p->dpif, &ports, &n_ports);
    if (error) {
        return error;
    }

    for (i = 0; i < n_ports; i++) {
        const struct odp_port *odp_port = &ports[i];
        if (!ofport_conflicts(p, odp_port)) {
            struct ofport *ofport = make_ofport(odp_port);
            if (ofport) {
                ofport_install(p, ofport);
            }
        }
    }
    free(ports);
    refresh_port_groups(p);
    return 0;
}

=======
>>>>>>> ba5c210e
static struct ofconn *
ofconn_create(struct ofproto *p, struct rconn *rconn, enum ofconn_type type)
{
    struct ofconn *ofconn = xzalloc(sizeof *ofconn);
    ofconn->ofproto = p;
    list_push_back(&p->all_conns, &ofconn->node);
    ofconn->rconn = rconn;
    ofconn->type = type;
    ofconn->role = NX_ROLE_OTHER;
    ofconn->packet_in_counter = rconn_packet_counter_create ();
    ofconn->pktbuf = NULL;
    ofconn->miss_send_len = 0;
    ofconn->reply_counter = rconn_packet_counter_create ();
    return ofconn;
}

static void
ofconn_destroy(struct ofconn *ofconn)
{
    if (ofconn->type == OFCONN_CONTROLLER) {
        hmap_remove(&ofconn->ofproto->controllers, &ofconn->hmap_node);
    }
    discovery_destroy(ofconn->discovery);

    list_remove(&ofconn->node);
    switch_status_unregister(ofconn->ss);
    rconn_destroy(ofconn->rconn);
    rconn_packet_counter_destroy(ofconn->packet_in_counter);
    rconn_packet_counter_destroy(ofconn->reply_counter);
    pktbuf_destroy(ofconn->pktbuf);
    free(ofconn);
}

static void
ofconn_run(struct ofconn *ofconn, struct ofproto *p)
{
    int iteration;
    size_t i;

    if (ofconn->discovery) {
        char *controller_name;
        if (rconn_is_connectivity_questionable(ofconn->rconn)) {
            discovery_question_connectivity(ofconn->discovery);
        }
        if (discovery_run(ofconn->discovery, &controller_name)) {
            if (controller_name) {
                rconn_connect(ofconn->rconn, controller_name);
            } else {
                rconn_disconnect(ofconn->rconn);
            }
        }
    }

    for (i = 0; i < N_SCHEDULERS; i++) {
        pinsched_run(ofconn->schedulers[i], do_send_packet_in, ofconn);
    }

    rconn_run(ofconn->rconn);

    if (rconn_packet_counter_read (ofconn->reply_counter) < OFCONN_REPLY_MAX) {
        /* Limit the number of iterations to prevent other tasks from
         * starving. */
        for (iteration = 0; iteration < 50; iteration++) {
            struct ofpbuf *of_msg = rconn_recv(ofconn->rconn);
            if (!of_msg) {
                break;
            }
            if (p->fail_open) {
                fail_open_maybe_recover(p->fail_open);
            }
            handle_openflow(ofconn, p, of_msg);
            ofpbuf_delete(of_msg);
        }
    }

    if (!ofconn->discovery && !rconn_is_alive(ofconn->rconn)) {
        ofconn_destroy(ofconn);
    }
}

static void
ofconn_wait(struct ofconn *ofconn)
{
    int i;

    if (ofconn->discovery) {
        discovery_wait(ofconn->discovery);
    }
    for (i = 0; i < N_SCHEDULERS; i++) {
        pinsched_wait(ofconn->schedulers[i]);
    }
    rconn_run_wait(ofconn->rconn);
    if (rconn_packet_counter_read (ofconn->reply_counter) < OFCONN_REPLY_MAX) {
        rconn_recv_wait(ofconn->rconn);
    } else {
        COVERAGE_INC(ofproto_ofconn_stuck);
    }
}

/* Returns true if 'ofconn' should receive asynchronous messages. */
static bool
ofconn_receives_async_msgs(const struct ofconn *ofconn)
{
    if (ofconn->type == OFCONN_CONTROLLER) {
        /* Ordinary controllers always get asynchronous messages unless they
         * have configured themselves as "slaves".  */
        return ofconn->role != NX_ROLE_SLAVE;
    } else {
        /* Transient connections don't get asynchronous messages unless they
         * have explicitly asked for them by setting a nonzero miss send
         * length. */
        return ofconn->miss_send_len > 0;
    }
}

static bool
rule_has_out_port(const struct wdp_rule *rule, uint16_t out_port)
{
    const union ofp_action *oa;
    struct actions_iterator i;

    if (out_port == htons(OFPP_NONE)) {
        return true;
    }
    for (oa = actions_first(&i, rule->actions, rule->n_actions); oa;
         oa = actions_next(&i)) {
        if (oa->type == htons(OFPAT_OUTPUT) && oa->output.port == out_port) {
            return true;
        }
    }
    return false;
}

static void
queue_tx(struct ofpbuf *msg, const struct ofconn *ofconn,
         struct rconn_packet_counter *counter)
{
    update_openflow_length(msg);
    if (rconn_send(ofconn->rconn, msg, counter)) {
        ofpbuf_delete(msg);
    }
}

static void
send_error(const struct ofconn *ofconn, const struct ofp_header *oh,
           int error, const void *data, size_t len)
{
    struct ofpbuf *buf;
    struct ofp_error_msg *oem;

    if (!(error >> 16)) {
        VLOG_WARN_RL(&rl, "not sending bad error code %d to controller",
                     error);
        return;
    }

    COVERAGE_INC(ofproto_error);
    oem = make_openflow_xid(len + sizeof *oem, OFPT_ERROR,
                            oh ? oh->xid : 0, &buf);
    oem->type = htons((unsigned int) error >> 16);
    oem->code = htons(error & 0xffff);
    memcpy(oem->data, data, len);
    queue_tx(buf, ofconn, ofconn->reply_counter);
}

static void
send_error_oh(const struct ofconn *ofconn, const struct ofp_header *oh,
              int error)
{
    size_t oh_length = ntohs(oh->length);
    send_error(ofconn, oh, error, oh, MIN(oh_length, 64));
}

static int
handle_echo_request(struct ofconn *ofconn, struct ofp_header *oh)
{
    struct ofp_header *rq = oh;
    queue_tx(make_echo_reply(rq), ofconn, ofconn->reply_counter);
    return 0;
}

static int
handle_features_request(struct ofproto *p, struct ofconn *ofconn,
                        struct ofp_header *oh)
{
    struct ofpbuf *features;
    int error;

    error = wdp_get_features(p->wdp, &features);
    if (!error) {
        struct ofp_switch_features *osf = features->data;

        update_openflow_length(features);
        osf->header.version = OFP_VERSION;
        osf->header.type = OFPT_FEATURES_REPLY;
        osf->header.xid = oh->xid;

        osf->datapath_id = htonll(p->datapath_id);
        osf->n_buffers = htonl(pktbuf_capacity());
        memset(osf->pad, 0, sizeof osf->pad);

        /* Turn on capabilities implemented by ofproto. */
        osf->capabilities |= htonl(OFPC_FLOW_STATS | OFPC_TABLE_STATS |
                                   OFPC_PORT_STATS);

        queue_tx(features, ofconn, ofconn->reply_counter);
    }
    return error;
}

static int
handle_get_config_request(struct ofproto *p, struct ofconn *ofconn,
                          struct ofp_header *oh)
{
    struct ofpbuf *buf;
    struct ofp_switch_config *osc;
    uint16_t flags;
    bool drop_frags;

    /* Figure out flags. */
    wdp_get_drop_frags(p->wdp, &drop_frags);
    flags = drop_frags ? OFPC_FRAG_DROP : OFPC_FRAG_NORMAL;

    /* Send reply. */
    osc = make_openflow_xid(sizeof *osc, OFPT_GET_CONFIG_REPLY, oh->xid, &buf);
    osc->flags = htons(flags);
    osc->miss_send_len = htons(ofconn->miss_send_len);
    queue_tx(buf, ofconn, ofconn->reply_counter);

    return 0;
}

static int
handle_set_config(struct ofproto *p, struct ofconn *ofconn,
                  struct ofp_switch_config *osc)
{
    uint16_t flags;
    int error;

    error = check_ofp_message(&osc->header, OFPT_SET_CONFIG, sizeof *osc);
    if (error) {
        return error;
    }
    flags = ntohs(osc->flags);

    if (ofconn->type == OFCONN_CONTROLLER && ofconn->role != NX_ROLE_SLAVE) {
        switch (flags & OFPC_FRAG_MASK) {
        case OFPC_FRAG_NORMAL:
            wdp_set_drop_frags(p->wdp, false);
            break;
        case OFPC_FRAG_DROP:
            wdp_set_drop_frags(p->wdp, true);
            break;
        default:
            VLOG_WARN_RL(&rl, "requested bad fragment mode (flags=%"PRIx16")",
                         osc->flags);
            break;
        }
    }

    ofconn->miss_send_len = ntohs(osc->miss_send_len);

    return 0;
}

/* Checks whether 'ofconn' is a slave controller.  If so, returns an OpenFlow
 * error message code (composed with ofp_mkerr()) for the caller to propagate
 * upward.  Otherwise, returns 0.
 *
 * 'oh' is used to make log messages more informative. */
static int
reject_slave_controller(struct ofconn *ofconn, const struct ofp_header *oh)
{
    if (ofconn->type == OFCONN_CONTROLLER && ofconn->role == NX_ROLE_SLAVE) {
        static struct vlog_rate_limit perm_rl = VLOG_RATE_LIMIT_INIT(1, 5);
        char *type_name;

        type_name = ofp_message_type_to_string(oh->type);
        VLOG_WARN_RL(&perm_rl, "rejecting %s message from slave controller",
                     type_name);
        free(type_name);

        return ofp_mkerr(OFPET_BAD_REQUEST, OFPBRC_EPERM);
    } else {
        return 0;
    }
}

static int
handle_packet_out(struct ofproto *p, struct ofconn *ofconn,
                  struct ofp_header *oh)
{
    struct ofp_packet_out *opo;
    struct ofpbuf payload, *buffer;
    struct ofp_action_header *actions;
    int n_actions;
    uint16_t in_port;
    flow_t flow;
    int error;

    error = reject_slave_controller(ofconn, oh);
    if (error) {
        return error;
    }

    error = check_ofp_packet_out(oh, &payload, &n_actions, p->max_ports);
    if (error) {
        return error;
    }
    opo = (struct ofp_packet_out *) oh;
    actions = opo->actions;

    COVERAGE_INC(ofproto_packet_out);
    if (opo->buffer_id != htonl(UINT32_MAX)) {
        error = pktbuf_retrieve(ofconn->pktbuf, ntohl(opo->buffer_id),
                                &buffer, &in_port);
        if (error || !buffer) {
            return error;
        }
        payload = *buffer;
    } else {
        buffer = NULL;
    }

    flow_extract(&payload, 0, ntohs(opo->in_port), &flow);
    wdp_execute(p->wdp, flow.in_port, (const union ofp_action *) actions,
                n_actions, &payload);
    ofpbuf_delete(buffer);

    return 0;
}

static int
handle_port_mod(struct ofproto *p, struct ofconn *ofconn,
                struct ofp_header *oh)
{
    const struct ofp_port_mod *opm;
    struct wdp_port port;
    int error;

    error = reject_slave_controller(ofconn, oh);
    if (error) {
        return error;
    }
    error = check_ofp_message(oh, OFPT_PORT_MOD, sizeof *opm);
    if (error) {
        return error;
    }
    opm = (struct ofp_port_mod *) oh;

    if (wdp_port_query_by_number(p->wdp, ntohs(opm->port_no), &port)) {
        error = ofp_mkerr(OFPET_PORT_MOD_FAILED, OFPPMFC_BAD_PORT);
    } else if (memcmp(port.opp.hw_addr, opm->hw_addr, OFP_ETH_ALEN)) {
        error = ofp_mkerr(OFPET_PORT_MOD_FAILED, OFPPMFC_BAD_HW_ADDR);
    } else {
        uint32_t mask, new_config;

        mask = ntohl(opm->mask) & (OFPPC_PORT_DOWN | OFPPC_NO_STP
                                   | OFPPC_NO_RECV | OFPPC_NO_RECV_STP
                                   | OFPPC_NO_FLOOD | OFPPC_NO_FWD
                                   | OFPPC_NO_PACKET_IN);
        new_config = (port.opp.config & ~mask) | (ntohl(opm->config) & mask);
        if (new_config != port.opp.config) {
            wdp_port_set_config(p->wdp, ntohs(opm->port_no), new_config);
        }
        if (opm->advertise) {
            netdev_set_advertisements(port.netdev, ntohl(opm->advertise));
        }
        error = 0;
    }
    wdp_port_free(&port);

    return error;
}

static struct ofpbuf *
make_stats_reply(uint32_t xid, uint16_t type, size_t body_len)
{
    struct ofp_stats_reply *osr;
    struct ofpbuf *msg;

    msg = ofpbuf_new(MIN(sizeof *osr + body_len, UINT16_MAX));
    osr = put_openflow_xid(sizeof *osr, OFPT_STATS_REPLY, xid, msg);
    osr->type = type;
    osr->flags = htons(0);
    return msg;
}

static struct ofpbuf *
start_stats_reply(const struct ofp_stats_request *request, size_t body_len)
{
    return make_stats_reply(request->header.xid, request->type, body_len);
}

static void *
append_stats_reply(size_t nbytes, struct ofconn *ofconn, struct ofpbuf **msgp)
{
    struct ofpbuf *msg = *msgp;
    assert(nbytes <= UINT16_MAX - sizeof(struct ofp_stats_reply));
    if (nbytes + msg->size > UINT16_MAX) {
        struct ofp_stats_reply *reply = msg->data;
        reply->flags = htons(OFPSF_REPLY_MORE);
        *msgp = make_stats_reply(reply->header.xid, reply->type, nbytes);
        queue_tx(msg, ofconn, ofconn->reply_counter);
    }
    return ofpbuf_put_uninit(*msgp, nbytes);
}

static int
handle_desc_stats_request(struct ofproto *p, struct ofconn *ofconn,
                           struct ofp_stats_request *request)
{
    struct ofp_desc_stats *ods;
    struct ofpbuf *msg;

    msg = start_stats_reply(request, sizeof *ods);
    ods = append_stats_reply(sizeof *ods, ofconn, &msg);
    memset(ods, 0, sizeof *ods);
    ovs_strlcpy(ods->mfr_desc, p->mfr_desc, sizeof ods->mfr_desc);
    ovs_strlcpy(ods->hw_desc, p->hw_desc, sizeof ods->hw_desc);
    ovs_strlcpy(ods->sw_desc, p->sw_desc, sizeof ods->sw_desc);
    ovs_strlcpy(ods->serial_num, p->serial_desc, sizeof ods->serial_num);
    ovs_strlcpy(ods->dp_desc, p->dp_desc, sizeof ods->dp_desc);
    queue_tx(msg, ofconn, ofconn->reply_counter);

    return 0;
}

static int
handle_table_stats_request(struct ofproto *p, struct ofconn *ofconn,
                           struct ofp_stats_request *request)
{
    struct ofp_table_stats *ots;
    struct ofpbuf *msg;
    struct wdp_stats dpstats;

    msg = start_stats_reply(request, sizeof *ots * 2);

    wdp_get_wdp_stats(p->wdp, &dpstats);

    /* Hash table. */
    ots = append_stats_reply(sizeof *ots, ofconn, &msg);
    memset(ots, 0, sizeof *ots);
    ots->table_id = TABLEID_HASH;
    strcpy(ots->name, "hash");
    ots->wildcards = htonl(0);
    ots->max_entries = htonl(dpstats.exact.max_capacity);
    ots->active_count = htonl(dpstats.exact.n_flows);
    ots->lookup_count = htonll(dpstats.exact.n_hit + dpstats.exact.n_missed);
    ots->matched_count = htonll(dpstats.exact.n_hit);

    /* Classifier table. */
    ots = append_stats_reply(sizeof *ots, ofconn, &msg);
    memset(ots, 0, sizeof *ots);
    ots->table_id = TABLEID_CLASSIFIER;
    strcpy(ots->name, "classifier");
    ots->wildcards = p->tun_id_from_cookie ? htonl(OVSFW_ALL)
                                           : htonl(OFPFW_ALL);
    ots->max_entries = htonl(dpstats.wild.max_capacity);
    ots->active_count = htonl(dpstats.wild.n_flows);
    ots->lookup_count = htonll(dpstats.wild.n_hit + dpstats.wild.n_missed);
    ots->matched_count = htonll(dpstats.wild.n_hit);

    queue_tx(msg, ofconn, ofconn->reply_counter);
    return 0;
}

static void
append_port_stat(struct wdp_port *port, struct ofconn *ofconn,
                 struct ofpbuf **msgp)
{
    struct netdev_stats stats;
    struct ofp_port_stats *ops;

    /* Intentionally ignore return value, since errors will set 
     * 'stats' to all-1s, which is correct for OpenFlow, and 
     * netdev_get_stats() will log errors. */
    netdev_get_stats(port->netdev, &stats);

    ops = append_stats_reply(sizeof *ops, ofconn, msgp);
    ops->port_no = htons(port->opp.port_no);
    memset(ops->pad, 0, sizeof ops->pad);
    ops->rx_packets = htonll(stats.rx_packets);
    ops->tx_packets = htonll(stats.tx_packets);
    ops->rx_bytes = htonll(stats.rx_bytes);
    ops->tx_bytes = htonll(stats.tx_bytes);
    ops->rx_dropped = htonll(stats.rx_dropped);
    ops->tx_dropped = htonll(stats.tx_dropped);
    ops->rx_errors = htonll(stats.rx_errors);
    ops->tx_errors = htonll(stats.tx_errors);
    ops->rx_frame_err = htonll(stats.rx_frame_errors);
    ops->rx_over_err = htonll(stats.rx_over_errors);
    ops->rx_crc_err = htonll(stats.rx_crc_errors);
    ops->collisions = htonll(stats.collisions);
}

static int
handle_port_stats_request(struct ofproto *p, struct ofconn *ofconn,
                          struct ofp_stats_request *osr,
                          size_t arg_size)
{
    struct ofp_port_stats_request *psr;
    struct ofp_port_stats *ops;
    struct ofpbuf *msg;

    if (arg_size != sizeof *psr) {
        return ofp_mkerr(OFPET_BAD_REQUEST, OFPBRC_BAD_LEN);
    }
    psr = (struct ofp_port_stats_request *) osr->body;

    msg = start_stats_reply(osr, sizeof *ops * 16);
    if (psr->port_no != htons(OFPP_NONE)) {
        struct wdp_port port;

        if (!wdp_port_query_by_number(p->wdp, ntohs(psr->port_no), &port)) {
            append_port_stat(&port, ofconn, &msg);
            wdp_port_free(&port);
        }
    } else {
        struct wdp_port *ports;
        size_t n_ports;
        size_t i;

        wdp_port_list(p->wdp, &ports, &n_ports);
        for (i = 0; i < n_ports; i++) {
            append_port_stat(&ports[i], ofconn, &msg);
        }
        wdp_port_array_free(ports, n_ports);
    }

    queue_tx(msg, ofconn, ofconn->reply_counter);
    return 0;
}

struct flow_stats_cbdata {
    struct ofproto *ofproto;
    struct ofconn *ofconn;
    uint16_t out_port;
    struct ofpbuf *msg;
};

/* Obtains statistic counters for 'rule' within 'p' and stores them into
 * '*packet_countp' and '*byte_countp'.  If 'rule' is a wildcarded rule, the
 * returned statistic include statistics for all of 'rule''s subrules. */
static void
query_stats(struct ofproto *p, struct wdp_rule *rule,
            uint64_t *packet_countp, uint64_t *byte_countp)
{
    struct wdp_flow_stats stats;

    if (!wdp_flow_get_stats(p->wdp, rule, &stats)) {
        *packet_countp = stats.n_packets;
        *byte_countp = stats.n_bytes;
    } else {
        *packet_countp = 0;
        *byte_countp = 0;
    }
}

static void
flow_stats_cb(struct wdp_rule *rule, void *cbdata_)
{
    struct flow_stats_cbdata *cbdata = cbdata_;
    struct ofp_flow_stats *ofs;
    uint64_t packet_count, byte_count;
    size_t act_len, len;
    long long int tdiff = time_msec() - rule->created;
    uint32_t sec = tdiff / 1000;
    uint32_t msec = tdiff - (sec * 1000);

    if (rule_is_hidden(rule)
        || !rule_has_out_port(rule, cbdata->out_port)) {
        return;
    }

    act_len = sizeof *rule->actions * rule->n_actions;
    len = offsetof(struct ofp_flow_stats, actions) + act_len;

    query_stats(cbdata->ofproto, rule, &packet_count, &byte_count);

    ofs = append_stats_reply(len, cbdata->ofconn, &cbdata->msg);
    ofs->length = htons(len);
    ofs->table_id = rule->cr.flow.wildcards ? TABLEID_CLASSIFIER : TABLEID_HASH;
    ofs->pad = 0;
    flow_to_match(&rule->cr.flow, cbdata->ofproto->tun_id_from_cookie,
                  &ofs->match);
    ofs->duration_sec = htonl(sec);
    ofs->duration_nsec = htonl(msec * 1000000);
    ofs->cookie = ofproto_rule_cast(rule)->flow_cookie;
    ofs->priority = htons(rule->cr.flow.priority);
    ofs->idle_timeout = htons(rule->idle_timeout);
    ofs->hard_timeout = htons(rule->hard_timeout);
    memset(ofs->pad2, 0, sizeof ofs->pad2);
    ofs->packet_count = htonll(packet_count);
    ofs->byte_count = htonll(byte_count);
    memcpy(ofs->actions, rule->actions, act_len);
}

static int
table_id_to_include(uint8_t table_id)
{
    return (table_id == TABLEID_HASH ? CLS_INC_EXACT
            : table_id == TABLEID_CLASSIFIER ? CLS_INC_WILD
            : table_id == 0xff ? CLS_INC_ALL
            : 0);
}

static int
handle_flow_stats_request(struct ofproto *p, struct ofconn *ofconn,
                          const struct ofp_stats_request *osr,
                          size_t arg_size)
{
    struct ofp_flow_stats_request *fsr;
    struct flow_stats_cbdata cbdata;
    flow_t target;

    if (arg_size != sizeof *fsr) {
        return ofp_mkerr(OFPET_BAD_REQUEST, OFPBRC_BAD_LEN);
    }
    fsr = (struct ofp_flow_stats_request *) osr->body;

    COVERAGE_INC(ofproto_flows_req);
    cbdata.ofproto = p;
    cbdata.ofconn = ofconn;
    cbdata.out_port = fsr->out_port;
    cbdata.msg = start_stats_reply(osr, 1024);
    flow_from_match(&fsr->match, 0, false, 0, &target);
    wdp_flow_for_each_match(p->wdp, &target,
                            table_id_to_include(fsr->table_id),
                            flow_stats_cb, &cbdata);
    queue_tx(cbdata.msg, ofconn, ofconn->reply_counter);
    return 0;
}

struct flow_stats_ds_cbdata {
    struct ofproto *ofproto;
    struct ds *results;
};

static void
flow_stats_ds_cb(struct wdp_rule *rule, void *cbdata_)
{
    struct flow_stats_ds_cbdata *cbdata = cbdata_;
    struct ds *results = cbdata->results;
    struct ofp_match match;
    uint64_t packet_count, byte_count;
    size_t act_len = sizeof *rule->actions * rule->n_actions;

    query_stats(cbdata->ofproto, rule, &packet_count, &byte_count);
    flow_to_match(&rule->cr.flow, cbdata->ofproto->tun_id_from_cookie,
                  &match);

    ds_put_format(results, "duration=%llds, ",
                  (time_msec() - rule->created) / 1000);
    ds_put_format(results, "priority=%u, ", rule->cr.flow.priority);
    ds_put_format(results, "n_packets=%"PRIu64", ", packet_count);
    ds_put_format(results, "n_bytes=%"PRIu64", ", byte_count);
    ofp_print_match(results, &match, true);
    ofp_print_actions(results, &rule->actions->header, act_len);
    ds_put_cstr(results, "\n");
}

/* Adds a pretty-printed description of all flows to 'results', including 
 * those marked hidden by secchan (e.g., by in-band control). */
void
ofproto_get_all_flows(struct ofproto *p, struct ds *results)
{
    struct flow_stats_ds_cbdata cbdata;
    struct ofp_match match;
    flow_t target;

    memset(&match, 0, sizeof match);
    match.wildcards = htonl(OVSFW_ALL);

    cbdata.ofproto = p;
    cbdata.results = results;

    flow_from_match(&match, 0, false, 0, &target);
    wdp_flow_for_each_match(p->wdp, &target, CLS_INC_ALL,
                            flow_stats_ds_cb, &cbdata);
}

struct aggregate_stats_cbdata {
    struct ofproto *ofproto;
    uint16_t out_port;
    uint64_t packet_count;
    uint64_t byte_count;
    uint32_t n_flows;
};

static void
aggregate_stats_cb(struct wdp_rule *rule, void *cbdata_)
{
    struct aggregate_stats_cbdata *cbdata = cbdata_;
    uint64_t packet_count, byte_count;

    if (rule_is_hidden(rule) || !rule_has_out_port(rule, cbdata->out_port)) {
        return;
    }

    query_stats(cbdata->ofproto, rule, &packet_count, &byte_count);

    cbdata->packet_count += packet_count;
    cbdata->byte_count += byte_count;
    cbdata->n_flows++;
}

static int
handle_aggregate_stats_request(struct ofproto *p, struct ofconn *ofconn,
                               const struct ofp_stats_request *osr,
                               size_t arg_size)
{
    struct ofp_aggregate_stats_request *asr;
    struct ofp_aggregate_stats_reply *reply;
    struct aggregate_stats_cbdata cbdata;
    struct ofpbuf *msg;
    flow_t target;

    if (arg_size != sizeof *asr) {
        return ofp_mkerr(OFPET_BAD_REQUEST, OFPBRC_BAD_LEN);
    }
    asr = (struct ofp_aggregate_stats_request *) osr->body;

    COVERAGE_INC(ofproto_agg_request);
    cbdata.ofproto = p;
    cbdata.out_port = asr->out_port;
    cbdata.packet_count = 0;
    cbdata.byte_count = 0;
    cbdata.n_flows = 0;
    flow_from_match(&asr->match, 0, false, 0, &target);
    wdp_flow_for_each_match(p->wdp, &target,
                            table_id_to_include(asr->table_id),
                            aggregate_stats_cb, &cbdata);

    msg = start_stats_reply(osr, sizeof *reply);
    reply = append_stats_reply(sizeof *reply, ofconn, &msg);
    reply->flow_count = htonl(cbdata.n_flows);
    reply->packet_count = htonll(cbdata.packet_count);
    reply->byte_count = htonll(cbdata.byte_count);
    queue_tx(msg, ofconn, ofconn->reply_counter);
    return 0;
}

static int
handle_stats_request(struct ofproto *p, struct ofconn *ofconn,
                     struct ofp_header *oh)
{
    struct ofp_stats_request *osr;
    size_t arg_size;
    int error;

    error = check_ofp_message_array(oh, OFPT_STATS_REQUEST, sizeof *osr,
                                    1, &arg_size);
    if (error) {
        return error;
    }
    osr = (struct ofp_stats_request *) oh;

    switch (ntohs(osr->type)) {
    case OFPST_DESC:
        return handle_desc_stats_request(p, ofconn, osr);

    case OFPST_FLOW:
        return handle_flow_stats_request(p, ofconn, osr, arg_size);

    case OFPST_AGGREGATE:
        return handle_aggregate_stats_request(p, ofconn, osr, arg_size);

    case OFPST_TABLE:
        return handle_table_stats_request(p, ofconn, osr);

    case OFPST_PORT:
        return handle_port_stats_request(p, ofconn, osr, arg_size);

    case OFPST_VENDOR:
        return ofp_mkerr(OFPET_BAD_REQUEST, OFPBRC_BAD_VENDOR);

    default:
        return ofp_mkerr(OFPET_BAD_REQUEST, OFPBRC_BAD_STAT);
    }
}

/* Implements OFPFC_ADD and the cases for OFPFC_MODIFY and OFPFC_MODIFY_STRICT
 * in which no matching flow already exists in the flow table.
 *
 * Adds the flow specified by 'ofm', which is followed by 'n_actions'
 * ofp_actions, to 'p''s flow table.  Returns 0 on success or an OpenFlow error
 * code as encoded by ofp_mkerr() on failure.
 *
 * 'ofconn' is used to retrieve the packet buffer specified in ofm->buffer_id,
 * if any. */
static int
add_flow(struct ofproto *p, struct ofconn *ofconn,
         const struct ofp_flow_mod *ofm, size_t n_actions)
{
    struct wdp_rule *rule;
    struct wdp_flow_put put;
    struct ofpbuf *packet;
    uint16_t in_port;
    flow_t flow;
    int error;

    flow_from_match(&ofm->match, ntohs(ofm->priority), p->tun_id_from_cookie,
                    ofm->cookie, &flow);
    if (ofm->flags & htons(OFPFF_CHECK_OVERLAP)
        && wdp_flow_overlaps(p->wdp, &flow)) {
        return ofp_mkerr(OFPET_FLOW_MOD_FAILED, OFPFMFC_OVERLAP);
    }

    put.flags = WDP_PUT_CREATE | WDP_PUT_MODIFY | WDP_PUT_ALL;
    put.flow = &flow;
    put.actions = (const union ofp_action *) ofm->actions;
    put.n_actions = n_actions;
    put.idle_timeout = ntohs(ofm->idle_timeout);
    put.hard_timeout = ntohs(ofm->hard_timeout);
    error = wdp_flow_put(p->wdp, &put, NULL, &rule);
    if (error) {
        /* XXX wdp_flow_put should return OpenFlow error code. */
        return error;
    }
    ofproto_rule_init(rule);

    if (ofm->buffer_id != htonl(UINT32_MAX)) {
        error = pktbuf_retrieve(ofconn->pktbuf, ntohl(ofm->buffer_id),
                                &packet, &in_port);
        if (!error) {
            wdp_flow_inject(p->wdp, rule, in_port, packet);
            ofpbuf_delete(packet);
        }
    }

    return 0;
}

static struct wdp_rule *
find_flow_strict(struct ofproto *p, const struct ofp_flow_mod *ofm)
{
    flow_t flow;

    flow_from_match(&ofm->match, ntohs(ofm->priority),
                    p->tun_id_from_cookie, ofm->cookie, &flow);
    return wdp_flow_get(p->wdp, &flow);
}

static int
send_buffered_packet(struct ofproto *ofproto, struct ofconn *ofconn,
                     struct wdp_rule *rule, const struct ofp_flow_mod *ofm)
{
    struct ofpbuf *packet;
    uint16_t in_port;
    int error;

    if (ofm->buffer_id == htonl(UINT32_MAX)) {
        return 0;
    }

    error = pktbuf_retrieve(ofconn->pktbuf, ntohl(ofm->buffer_id),
                            &packet, &in_port);
    if (error) {
        return error;
    }

    wdp_flow_inject(ofproto->wdp, rule, in_port, packet);
    ofpbuf_delete(packet);

    return 0;
}

/* OFPFC_MODIFY and OFPFC_MODIFY_STRICT. */

struct modify_flows_cbdata {
    struct ofproto *ofproto;
    const struct ofp_flow_mod *ofm;
    size_t n_actions;
    struct wdp_rule *match;
};

static int modify_flow(struct ofproto *, const struct ofp_flow_mod *,
                       size_t n_actions, struct wdp_rule *);
static void modify_flows_cb(struct wdp_rule *, void *cbdata_);

/* Implements OFPFC_MODIFY.  Returns 0 on success or an OpenFlow error code as
 * encoded by ofp_mkerr() on failure.
 *
 * 'ofconn' is used to retrieve the packet buffer specified in ofm->buffer_id,
 * if any. */
static int
modify_flows_loose(struct ofproto *p, struct ofconn *ofconn,
                   const struct ofp_flow_mod *ofm, size_t n_actions)
{
    struct modify_flows_cbdata cbdata;
    flow_t target;

    cbdata.ofproto = p;
    cbdata.ofm = ofm;
    cbdata.n_actions = n_actions;
    cbdata.match = NULL;

    flow_from_match(&ofm->match, 0, p->tun_id_from_cookie, ofm->cookie,
                    &target);

    wdp_flow_for_each_match(p->wdp, &target, CLS_INC_ALL,
                            modify_flows_cb, &cbdata);
    if (cbdata.match) {
        /* This credits the packet to whichever flow happened to happened to
         * match last.  That's weird.  Maybe we should do a lookup for the
         * flow that actually matches the packet?  Who knows. */
        send_buffered_packet(p, ofconn, cbdata.match, ofm);
        return 0;
    } else {
        return add_flow(p, ofconn, ofm, n_actions);
    }
}

/* Implements OFPFC_MODIFY_STRICT.  Returns 0 on success or an OpenFlow error
 * code as encoded by ofp_mkerr() on failure.
 *
 * 'ofconn' is used to retrieve the packet buffer specified in ofm->buffer_id,
 * if any. */
static int
modify_flow_strict(struct ofproto *p, struct ofconn *ofconn,
                   struct ofp_flow_mod *ofm, size_t n_actions)
{
    struct wdp_rule *rule = find_flow_strict(p, ofm);
    if (rule && !rule_is_hidden(rule)) {
        modify_flow(p, ofm, n_actions, rule);
        return send_buffered_packet(p, ofconn, rule, ofm);
    } else {
        return add_flow(p, ofconn, ofm, n_actions);
    }
}

/* Callback for modify_flows_loose(). */
static void
modify_flows_cb(struct wdp_rule *rule, void *cbdata_)
{
    struct modify_flows_cbdata *cbdata = cbdata_;

    if (!rule_is_hidden(rule)) {
        cbdata->match = rule;
        modify_flow(cbdata->ofproto, cbdata->ofm, cbdata->n_actions, rule);
    }
}

/* Implements core of OFPFC_MODIFY and OFPFC_MODIFY_STRICT where 'rule' has
 * been identified as a flow in 'p''s flow table to be modified, by changing
 * the rule's actions to match those in 'ofm' (which is followed by 'n_actions'
 * ofp_action[] structures). */
static int
modify_flow(struct ofproto *p, const struct ofp_flow_mod *ofm,
            size_t n_actions, struct wdp_rule *rule)
{
    const struct ofp_action_header *actions = ofm->actions;
    struct ofproto_rule *ofproto_rule = ofproto_rule_cast(rule);
    struct wdp_flow_put put;

    ofproto_rule->flow_cookie = ofm->cookie;

    /* If the actions are the same, do nothing. */
    if (n_actions == rule->n_actions
        && !memcmp(ofm->actions, rule->actions, sizeof *actions * n_actions))
    {
        return 0;
    }

    put.flags = WDP_PUT_MODIFY | WDP_PUT_ACTIONS;
    put.flow = &rule->cr.flow;
    put.actions = (const union ofp_action *) actions;
    put.n_actions = n_actions;
    put.idle_timeout = put.hard_timeout = 0;
    return wdp_flow_put(p->wdp, &put, NULL, NULL);
}

/* OFPFC_DELETE implementation. */

struct delete_flows_cbdata {
    struct ofproto *ofproto;
    uint16_t out_port;
};

static void delete_flows_cb(struct wdp_rule *, void *cbdata_);
static void delete_flow_core(struct ofproto *, struct wdp_rule *,
                             uint16_t out_port);

/* Implements OFPFC_DELETE. */
static void
delete_flows_loose(struct ofproto *p, const struct ofp_flow_mod *ofm)
{
    struct delete_flows_cbdata cbdata;
    flow_t target;

    cbdata.ofproto = p;
    cbdata.out_port = ofm->out_port;

    flow_from_match(&ofm->match, 0, p->tun_id_from_cookie, ofm->cookie,
                    &target);

    wdp_flow_for_each_match(p->wdp, &target, CLS_INC_ALL,
                            delete_flows_cb, &cbdata);
}

/* Implements OFPFC_DELETE_STRICT. */
static void
delete_flow_strict(struct ofproto *p, struct ofp_flow_mod *ofm)
{
    struct wdp_rule *rule = find_flow_strict(p, ofm);
    if (rule) {
        delete_flow_core(p, rule, ofm->out_port);
    }
}

/* Callback for delete_flows_loose(). */
static void
delete_flows_cb(struct wdp_rule *rule, void *cbdata_)
{
    struct delete_flows_cbdata *cbdata = cbdata_;

    delete_flow_core(cbdata->ofproto, rule, cbdata->out_port);
}

/* Implements core of OFPFC_DELETE and OFPFC_DELETE_STRICT where 'rule' has
 * been identified as a flow to delete from 'p''s flow table, by deleting the
 * flow and sending out a OFPT_FLOW_REMOVED message to any interested
 * controller.
 *
 * Will not delete 'rule' if it is hidden.  Will delete 'rule' only if
 * 'out_port' is htons(OFPP_NONE) or if 'rule' actually outputs to the
 * specified 'out_port'. */
static void
delete_flow_core(struct ofproto *p, struct wdp_rule *rule, uint16_t out_port)
{
    if (rule_is_hidden(rule)) {
        return;
    }

    if (out_port != htons(OFPP_NONE) && !rule_has_out_port(rule, out_port)) {
        return;
    }

    delete_flow(p, rule, OFPRR_DELETE);
}

static int
handle_flow_mod(struct ofproto *p, struct ofconn *ofconn,
                struct ofp_flow_mod *ofm)
{
    size_t n_actions;
    int error;

    error = reject_slave_controller(ofconn, &ofm->header);
    if (error) {
        return error;
    }
    error = check_ofp_message_array(&ofm->header, OFPT_FLOW_MOD, sizeof *ofm,
                                    sizeof *ofm->actions, &n_actions);
    if (error) {
        return error;
    }

    /* We do not support the emergency flow cache.  It will hopefully
     * get dropped from OpenFlow in the near future. */
    if (ofm->flags & htons(OFPFF_EMERG)) {
        /* There isn't a good fit for an error code, so just state that the
         * flow table is full. */
        return ofp_mkerr(OFPET_FLOW_MOD_FAILED, OFPFMFC_ALL_TABLES_FULL);
    }

    normalize_match(&ofm->match);
    if (!ofm->match.wildcards) {
        ofm->priority = htons(UINT16_MAX);
    }

    error = validate_actions((const union ofp_action *) ofm->actions,
                             n_actions, p->max_ports);
    if (error) {
        return error;
    }

    switch (ntohs(ofm->command)) {
    case OFPFC_ADD:
        return modify_flows_loose(p, ofconn, ofm, n_actions);

    case OFPFC_MODIFY:
        return modify_flow_strict(p, ofconn, ofm, n_actions);

    case OFPFC_MODIFY_STRICT:
        return modify_flow_strict(p, ofconn, ofm, n_actions);

    case OFPFC_DELETE:
        delete_flows_loose(p, ofm);
        return 0;

    case OFPFC_DELETE_STRICT:
        delete_flow_strict(p, ofm);
        return 0;

    default:
        return ofp_mkerr(OFPET_FLOW_MOD_FAILED, OFPFMFC_BAD_COMMAND);
    }
}

static int
handle_tun_id_from_cookie(struct ofproto *p, struct nxt_tun_id_cookie *msg)
{
    int error;

    error = check_ofp_message(&msg->header, OFPT_VENDOR, sizeof *msg);
    if (error) {
        return error;
    }

    p->tun_id_from_cookie = !!msg->set;
    return 0;
}

static int
handle_role_request(struct ofproto *ofproto,
                    struct ofconn *ofconn, struct nicira_header *msg)
{
    struct nx_role_request *nrr;
    struct nx_role_request *reply;
    struct ofpbuf *buf;
    uint32_t role;

    if (ntohs(msg->header.length) != sizeof *nrr) {
        VLOG_WARN_RL(&rl, "received role request of length %u (expected %zu)",
                     ntohs(msg->header.length), sizeof *nrr);
        return ofp_mkerr(OFPET_BAD_REQUEST, OFPBRC_BAD_LEN);
    }
    nrr = (struct nx_role_request *) msg;

    if (ofconn->type != OFCONN_CONTROLLER) {
        VLOG_WARN_RL(&rl, "ignoring role request on non-controller "
                     "connection");
        return ofp_mkerr(OFPET_BAD_REQUEST, OFPBRC_EPERM);
    }

    role = ntohl(nrr->role);
    if (role != NX_ROLE_OTHER && role != NX_ROLE_MASTER
        && role != NX_ROLE_SLAVE) {
        VLOG_WARN_RL(&rl, "received request for unknown role %"PRIu32, role);

        /* There's no good error code for this. */
        return ofp_mkerr(OFPET_BAD_REQUEST, -1);
    }

    if (role == NX_ROLE_MASTER) {
        struct ofconn *other;

        HMAP_FOR_EACH (other, struct ofconn, hmap_node,
                       &ofproto->controllers) {
            if (other->role == NX_ROLE_MASTER) {
                other->role = NX_ROLE_SLAVE;
            }
        }
    }
    ofconn->role = role;

    reply = make_openflow_xid(sizeof *reply, OFPT_VENDOR, msg->header.xid,
                              &buf);
    reply->nxh.vendor = htonl(NX_VENDOR_ID);
    reply->nxh.subtype = htonl(NXT_ROLE_REPLY);
    reply->role = htonl(role);
    queue_tx(buf, ofconn, ofconn->reply_counter);

    return 0;
}

static int
handle_vendor(struct ofproto *p, struct ofconn *ofconn, void *msg)
{
    struct ofp_vendor_header *ovh = msg;
    struct nicira_header *nh;

    if (ntohs(ovh->header.length) < sizeof(struct ofp_vendor_header)) {
        VLOG_WARN_RL(&rl, "received vendor message of length %u "
                          "(expected at least %zu)",
                   ntohs(ovh->header.length), sizeof(struct ofp_vendor_header));
        return ofp_mkerr(OFPET_BAD_REQUEST, OFPBRC_BAD_LEN);
    }
    if (ovh->vendor != htonl(NX_VENDOR_ID)) {
        return ofp_mkerr(OFPET_BAD_REQUEST, OFPBRC_BAD_VENDOR);
    }
    if (ntohs(ovh->header.length) < sizeof(struct nicira_header)) {
        VLOG_WARN_RL(&rl, "received Nicira vendor message of length %u "
                          "(expected at least %zu)",
                     ntohs(ovh->header.length), sizeof(struct nicira_header));
        return ofp_mkerr(OFPET_BAD_REQUEST, OFPBRC_BAD_LEN);
    }

    nh = msg;
    switch (ntohl(nh->subtype)) {
    case NXT_STATUS_REQUEST:
        return switch_status_handle_request(p->switch_status, ofconn->rconn,
                                            msg);

    case NXT_TUN_ID_FROM_COOKIE:
        return handle_tun_id_from_cookie(p, msg);

    case NXT_ROLE_REQUEST:
        return handle_role_request(p, ofconn, msg);
    }

    return ofp_mkerr(OFPET_BAD_REQUEST, OFPBRC_BAD_SUBTYPE);
}

static int
handle_barrier_request(struct ofconn *ofconn, struct ofp_header *oh)
{
    struct ofp_header *ob;
    struct ofpbuf *buf;

    /* Currently, everything executes synchronously, so we can just
     * immediately send the barrier reply. */
    ob = make_openflow_xid(sizeof *ob, OFPT_BARRIER_REPLY, oh->xid, &buf);
    queue_tx(buf, ofconn, ofconn->reply_counter);
    return 0;
}

static void
handle_openflow(struct ofconn *ofconn, struct ofproto *p,
                struct ofpbuf *ofp_msg)
{
    struct ofp_header *oh = ofp_msg->data;
    int error;

    COVERAGE_INC(ofproto_recv_openflow);
    switch (oh->type) {
    case OFPT_ECHO_REQUEST:
        error = handle_echo_request(ofconn, oh);
        break;

    case OFPT_ECHO_REPLY:
        error = 0;
        break;

    case OFPT_FEATURES_REQUEST:
        error = handle_features_request(p, ofconn, oh);
        break;

    case OFPT_GET_CONFIG_REQUEST:
        error = handle_get_config_request(p, ofconn, oh);
        break;

    case OFPT_SET_CONFIG:
        error = handle_set_config(p, ofconn, ofp_msg->data);
        break;

    case OFPT_PACKET_OUT:
        error = handle_packet_out(p, ofconn, ofp_msg->data);
        break;

    case OFPT_PORT_MOD:
        error = handle_port_mod(p, ofconn, oh);
        break;

    case OFPT_FLOW_MOD:
        error = handle_flow_mod(p, ofconn, ofp_msg->data);
        break;

    case OFPT_STATS_REQUEST:
        error = handle_stats_request(p, ofconn, oh);
        break;

    case OFPT_VENDOR:
        error = handle_vendor(p, ofconn, ofp_msg->data);
        break;

    case OFPT_BARRIER_REQUEST:
        error = handle_barrier_request(ofconn, oh);
        break;

    default:
        if (VLOG_IS_WARN_ENABLED()) {
            char *s = ofp_to_string(oh, ntohs(oh->length), 2);
            VLOG_DBG_RL(&rl, "OpenFlow message ignored: %s", s);
            free(s);
        }
        error = ofp_mkerr(OFPET_BAD_REQUEST, OFPBRC_BAD_TYPE);
        break;
    }

    if (error) {
        send_error_oh(ofconn, ofp_msg->data, error);
    }
}

static void
handle_flow_miss(struct ofproto *p, struct wdp_packet *packet)
{
    struct wdp_rule *rule;
    flow_t flow;

    flow_extract(packet->payload, packet->tun_id, packet->in_port, &flow);
    rule = wdp_flow_match(p->wdp, &flow);
    if (!rule) {
        /* Don't send a packet-in if OFPPC_NO_PACKET_IN asserted. */
        struct wdp_port port;

        if (!wdp_port_query_by_number(p->wdp, packet->in_port, &port)) {
            bool no_packet_in = (port.opp.config & OFPPC_NO_PACKET_IN) != 0;
            wdp_port_free(&port);
            if (no_packet_in) {
                COVERAGE_INC(ofproto_no_packet_in);
                wdp_packet_destroy(packet);
                return;
            }
        } else {
            VLOG_WARN_RL(&rl, "packet-in on unknown port %"PRIu16,
                         packet->in_port);
        }

        COVERAGE_INC(ofproto_packet_in);
        send_packet_in(p, packet);
        return;
    }

    wdp_flow_inject(p->wdp, rule, packet->in_port, packet->payload);

    if (rule->cr.flow.priority == FAIL_OPEN_PRIORITY) {
        /*
         * Extra-special case for fail-open mode.
         *
         * We are in fail-open mode and the packet matched the fail-open rule,
         * but we are connected to a controller too.  We should send the packet
         * up to the controller in the hope that it will try to set up a flow
         * and thereby allow us to exit fail-open.
         *
         * See the top-level comment in fail-open.c for more information.
         */
        send_packet_in(p, packet);
    } else {
        wdp_packet_destroy(packet);
    }
}

static void
handle_wdp_packet(struct ofproto *p, struct wdp_packet *packet)
{
    switch (packet->channel) {
    case WDP_CHAN_ACTION:
        COVERAGE_INC(ofproto_ctlr_action);
        send_packet_in(p, packet);
        break;

    case WDP_CHAN_SFLOW:
        /* XXX */
        wdp_packet_destroy(packet);
        break;

    case WDP_CHAN_MISS:
        handle_flow_miss(p, packet);
        break;

    case WDP_N_CHANS:
    default:
        wdp_packet_destroy(packet);
        VLOG_WARN_RL(&rl, "received message on unexpected channel %d",
                     (int) packet->channel);
        break;
    }
}

static struct ofpbuf *
compose_flow_removed(struct ofproto *p, const struct wdp_rule *rule,
                     uint8_t reason)
{
    long long int tdiff = time_msec() - rule->created;
    uint32_t sec = tdiff / 1000;
    uint32_t msec = tdiff - (sec * 1000);
    struct ofp_flow_removed *ofr;
    struct ofpbuf *buf;

    ofr = make_openflow(sizeof *ofr, OFPT_FLOW_REMOVED, &buf);
    flow_to_match(&rule->cr.flow, p->tun_id_from_cookie, &ofr->match);
    ofr->cookie = ofproto_rule_cast(rule)->flow_cookie;
    ofr->priority = htons(rule->cr.flow.priority);
    ofr->reason = reason;
    ofr->duration_sec = htonl(sec);
    ofr->duration_nsec = htonl(msec * 1000000);
    ofr->idle_timeout = htons(rule->idle_timeout);

    return buf;
}

static void
delete_flow(struct ofproto *p, struct wdp_rule *rule, uint8_t reason)
{
    /* We limit the maximum number of queued flow expirations it by accounting
     * them under the counter for replies.  That works because preventing
     * OpenFlow requests from being processed also prevents new flows from
     * being added (and expiring).  (It also prevents processing OpenFlow
     * requests that would not add new flows, so it is imperfect.) */

    struct ofproto_rule *ofproto_rule = ofproto_rule_cast(rule);
    struct wdp_flow_stats stats;
    struct ofpbuf *buf;

    if (ofproto_rule->send_flow_removed) {
        /* Compose most of the ofp_flow_removed before 'rule' is destroyed. */
        buf = compose_flow_removed(p, rule, reason);
    } else {
        buf = NULL;
    }

    if (wdp_flow_delete(p->wdp, rule, &stats)) {
        return;
    }

    if (buf) {
        struct ofp_flow_removed *ofr;
        struct ofconn *prev = NULL;
        struct ofconn *ofconn;

        /* Compose the parts of the ofp_flow_removed that require stats. */
        ofr = buf->data;
        ofr->packet_count = htonll(stats.n_packets);
        ofr->byte_count = htonll(stats.n_bytes);

        LIST_FOR_EACH (ofconn, struct ofconn, node, &p->all_conns) {
            if (rconn_is_connected(ofconn->rconn)) {
                if (prev) {
                    queue_tx(ofpbuf_clone(buf), prev, prev->reply_counter);
                }
                prev = ofconn;
            }
        }
        if (prev) {
            queue_tx(buf, prev, prev->reply_counter);
        } else {
            ofpbuf_delete(buf);
        }
    }
    free(ofproto_rule);
}

/* pinsched callback for sending 'packet' on 'ofconn'. */
static void
do_send_packet_in(struct wdp_packet *packet, void *ofconn_)
{
    struct ofconn *ofconn = ofconn_;

    rconn_send_with_limit(ofconn->rconn, packet->payload,
                          ofconn->packet_in_counter, 100);
    packet->payload = NULL;
    wdp_packet_destroy(packet);
}

/* Takes 'packet', which has been converted with do_convert_to_packet_in(), and
 * finalizes its content for sending on 'ofconn', and passes it to 'ofconn''s
 * packet scheduler for sending.
 *
 * 'max_len' specifies the maximum number of bytes of the packet to send on
 * 'ofconn' (INT_MAX specifies no limit).
 *
 * If 'clone' is true, the caller retains ownership of 'packet'.  Otherwise,
 * ownership is transferred to this function. */
static void
schedule_packet_in(struct ofconn *ofconn, struct wdp_packet *packet,
                   int max_len, bool clone)
{
    struct ofproto *ofproto = ofconn->ofproto;
    struct ofp_packet_in *opi = packet->payload->data;
    int send_len, trim_size;
    uint32_t buffer_id;

    /* Get buffer. */
    if (opi->reason == OFPR_ACTION) {
        buffer_id = UINT32_MAX;
    } else if (ofproto->fail_open && fail_open_is_active(ofproto->fail_open)) {
        buffer_id = pktbuf_get_null();
    } else if (!ofconn->pktbuf) {
        buffer_id = UINT32_MAX;
    } else {
        struct ofpbuf payload;
        payload.data = opi->data;
        payload.size = (packet->payload->size
                        - offsetof(struct ofp_packet_in, data));
        buffer_id = pktbuf_save(ofconn->pktbuf, &payload, packet->in_port);
    }

    /* Figure out how much of the packet to send. */
    send_len = ntohs(opi->total_len);
    if (buffer_id != UINT32_MAX) {
        send_len = MIN(send_len, ofconn->miss_send_len);
    }
    send_len = MIN(send_len, max_len);

    /* Adjust packet length and clone if necessary. */
    trim_size = offsetof(struct ofp_packet_in, data) + send_len;
    if (clone) {
        packet = wdp_packet_clone(packet, trim_size);
        opi = packet->payload->data;
    } else {
        packet->payload->size = trim_size;
    }

    /* Update packet headers. */
    opi->buffer_id = htonl(buffer_id);
    update_openflow_length(packet->payload);

    /* Hand over to packet scheduler.  It might immediately call into
     * do_send_packet_in() or it might buffer it for a while (until a later
     * call to pinsched_run()). */
    pinsched_send(ofconn->schedulers[opi->reason], packet->in_port,
                  packet, do_send_packet_in, ofconn);
}

/* Converts 'packet->payload' to a struct ofp_packet_in.  It must have
 * sufficient headroom to do so (e.g. as returned by dpif_recv()).
 *
 * The conversion is not complete: the caller still needs to trim any unneeded
 * payload off the end of the buffer, set the length in the OpenFlow header,
 * and set buffer_id.  Those require us to know the controller settings and so
 * must be done on a per-controller basis.
 *
 * Returns the maximum number of bytes of the packet that should be sent to
 * the controller (INT_MAX if no limit). */
static int
do_convert_to_packet_in(struct wdp_packet *packet)
{
    uint16_t total_len = packet->payload->size;
    struct ofp_packet_in *opi;

    /* Repurpose packet buffer by overwriting header. */
    opi = ofpbuf_push_zeros(packet->payload,
                            offsetof(struct ofp_packet_in, data));
    opi->header.version = OFP_VERSION;
    opi->header.type = OFPT_PACKET_IN;
    opi->total_len = htons(total_len);
    opi->in_port = htons(packet->in_port);
    if (packet->channel == WDP_CHAN_MISS) {
        opi->reason = OFPR_NO_MATCH;
        return INT_MAX;
    } else {
        opi->reason = OFPR_ACTION;
        return packet->send_len;
    }
}

/* Given 'packet' with channel WDP_CHAN_ACTION or WDP_CHAN_MISS, sends an
 * OFPT_PACKET_IN message to each OpenFlow controller as necessary according to
 * their individual configurations.
 *
 * 'packet->payload' must have sufficient headroom to convert it into a struct
 * ofp_packet_in (e.g. as returned by dpif_recv()).
 *
 * Takes ownership of 'packet'. */
static void
send_packet_in(struct ofproto *ofproto, struct wdp_packet *packet)
{
    struct ofconn *ofconn, *prev;
    int max_len;

    max_len = do_convert_to_packet_in(packet);

    prev = NULL;
    LIST_FOR_EACH (ofconn, struct ofconn, node, &ofproto->all_conns) {
        if (ofconn_receives_async_msgs(ofconn)) {
            if (prev) {
                schedule_packet_in(prev, packet, max_len, true);
            }
            prev = ofconn;
        }
    }
    if (prev) {
        schedule_packet_in(prev, packet, max_len, false);
    } else {
        wdp_packet_destroy(packet);
    }
}

static uint64_t
pick_datapath_id(const struct ofproto *ofproto)
{
    struct wdp_port port;

    if (!wdp_port_query_by_number(ofproto->wdp, OFPP_LOCAL, &port)) {
        uint8_t ea[ETH_ADDR_LEN];
        int error;

        error = netdev_get_etheraddr(port.netdev, ea);
        if (!error) {
            wdp_port_free(&port);
            return eth_addr_to_uint64(ea);
        }
        VLOG_WARN("could not get MAC address for %s (%s)",
                  netdev_get_name(port.netdev), strerror(error));
        wdp_port_free(&port);
    }

    return ofproto->fallback_dpid;
}

static uint64_t
pick_fallback_dpid(void)
{
    uint8_t ea[ETH_ADDR_LEN];
    eth_addr_nicira_random(ea);
    return eth_addr_to_uint64(ea);
<<<<<<< HEAD
}

static bool
default_normal_ofhook_cb(const flow_t *flow, const struct ofpbuf *packet,
                         struct odp_actions *actions, tag_type *tags,
                         uint16_t *nf_output_iface, void *ofproto_)
{
    struct ofproto *ofproto = ofproto_;
    int out_port;

    /* Drop frames for reserved multicast addresses. */
    if (eth_addr_is_reserved(flow->dl_dst)) {
        return true;
    }

    /* Learn source MAC (but don't try to learn from revalidation). */
    if (packet != NULL) {
        tag_type rev_tag = mac_learning_learn(ofproto->ml, flow->dl_src,
                                              0, flow->in_port,
                                              GRAT_ARP_LOCK_NONE);
        if (rev_tag) {
            /* The log messages here could actually be useful in debugging,
             * so keep the rate limit relatively high. */
            static struct vlog_rate_limit rl = VLOG_RATE_LIMIT_INIT(30, 300);
            VLOG_DBG_RL(&rl, "learned that "ETH_ADDR_FMT" is on port %"PRIu16,
                        ETH_ADDR_ARGS(flow->dl_src), flow->in_port);
            ofproto_revalidate(ofproto, rev_tag);
        }
    }

    /* Determine output port. */
    out_port = mac_learning_lookup_tag(ofproto->ml, flow->dl_dst, 0, tags,
                                       NULL);
    if (out_port < 0) {
        add_output_group_action(actions, DP_GROUP_FLOOD, nf_output_iface);
    } else if (out_port != flow->in_port) {
        odp_actions_add(actions, ODPAT_OUTPUT)->output.port = out_port;
        *nf_output_iface = out_port;
    } else {
        /* Drop. */
    }

    return true;
}

static const struct ofhooks default_ofhooks = {
    NULL,
    default_normal_ofhook_cb,
    NULL,
    NULL
};
=======
}
>>>>>>> ba5c210e
<|MERGE_RESOLUTION|>--- conflicted
+++ resolved
@@ -1078,308 +1078,6 @@
 }
  
-<<<<<<< HEAD
-static void
-reinit_ports(struct ofproto *p)
-{
-    struct svec devnames;
-    struct ofport *ofport;
-    unsigned int port_no;
-    struct odp_port *odp_ports;
-    size_t n_odp_ports;
-    size_t i;
-
-    svec_init(&devnames);
-    PORT_ARRAY_FOR_EACH (ofport, &p->ports, port_no) {
-        svec_add (&devnames, (char *) ofport->opp.name);
-    }
-    dpif_port_list(p->dpif, &odp_ports, &n_odp_ports);
-    for (i = 0; i < n_odp_ports; i++) {
-        svec_add (&devnames, odp_ports[i].devname);
-    }
-    free(odp_ports);
-
-    svec_sort_unique(&devnames);
-    for (i = 0; i < devnames.n; i++) {
-        update_port(p, devnames.names[i]);
-    }
-    svec_destroy(&devnames);
-}
-
-static size_t
-refresh_port_group(struct ofproto *p, unsigned int group)
-{
-    uint16_t *ports;
-    size_t n_ports;
-    struct ofport *port;
-    unsigned int port_no;
-
-    assert(group == DP_GROUP_ALL || group == DP_GROUP_FLOOD);
-
-    ports = xmalloc(port_array_count(&p->ports) * sizeof *ports);
-    n_ports = 0;
-    PORT_ARRAY_FOR_EACH (port, &p->ports, port_no) {
-        if (group == DP_GROUP_ALL || !(port->opp.config & OFPPC_NO_FLOOD)) {
-            ports[n_ports++] = port_no;
-        }
-    }
-    dpif_port_group_set(p->dpif, group, ports, n_ports);
-    free(ports);
-
-    return n_ports;
-}
-
-static void
-refresh_port_groups(struct ofproto *p)
-{
-    size_t n_flood = refresh_port_group(p, DP_GROUP_FLOOD);
-    size_t n_all = refresh_port_group(p, DP_GROUP_ALL);
-    if (p->sflow) {
-        ofproto_sflow_set_group_sizes(p->sflow, n_flood, n_all);
-    }
-}
-
-static struct ofport *
-make_ofport(const struct odp_port *odp_port)
-{
-    struct netdev_options netdev_options;
-    enum netdev_flags flags;
-    struct ofport *ofport;
-    struct netdev *netdev;
-    bool carrier;
-    int error;
-
-    memset(&netdev_options, 0, sizeof netdev_options);
-    netdev_options.name = odp_port->devname;
-    netdev_options.ethertype = NETDEV_ETH_TYPE_NONE;
-
-    error = netdev_open(&netdev_options, &netdev);
-    if (error) {
-        VLOG_WARN_RL(&rl, "ignoring port %s (%"PRIu16") because netdev %s "
-                     "cannot be opened (%s)",
-                     odp_port->devname, odp_port->port,
-                     odp_port->devname, strerror(error));
-        return NULL;
-    }
-
-    ofport = xmalloc(sizeof *ofport);
-    ofport->netdev = netdev;
-    ofport->opp.port_no = odp_port_to_ofp_port(odp_port->port);
-    netdev_get_etheraddr(netdev, ofport->opp.hw_addr);
-    memcpy(ofport->opp.name, odp_port->devname,
-           MIN(sizeof ofport->opp.name, sizeof odp_port->devname));
-    ofport->opp.name[sizeof ofport->opp.name - 1] = '\0';
-
-    netdev_get_flags(netdev, &flags);
-    ofport->opp.config = flags & NETDEV_UP ? 0 : OFPPC_PORT_DOWN;
-
-    netdev_get_carrier(netdev, &carrier);
-    ofport->opp.state = carrier ? 0 : OFPPS_LINK_DOWN;
-
-    netdev_get_features(netdev,
-                        &ofport->opp.curr, &ofport->opp.advertised,
-                        &ofport->opp.supported, &ofport->opp.peer);
-    return ofport;
-}
-
-static bool
-ofport_conflicts(const struct ofproto *p, const struct odp_port *odp_port)
-{
-    if (port_array_get(&p->ports, odp_port->port)) {
-        VLOG_WARN_RL(&rl, "ignoring duplicate port %"PRIu16" in datapath",
-                     odp_port->port);
-        return true;
-    } else if (shash_find(&p->port_by_name, odp_port->devname)) {
-        VLOG_WARN_RL(&rl, "ignoring duplicate device %s in datapath",
-                     odp_port->devname);
-        return true;
-    } else {
-        return false;
-    }
-}
-
-static int
-ofport_equal(const struct ofport *a_, const struct ofport *b_)
-{
-    const struct ofp_phy_port *a = &a_->opp;
-    const struct ofp_phy_port *b = &b_->opp;
-
-    BUILD_ASSERT_DECL(sizeof *a == 48); /* Detect ofp_phy_port changes. */
-    return (a->port_no == b->port_no
-            && !memcmp(a->hw_addr, b->hw_addr, sizeof a->hw_addr)
-            && !strcmp((char *) a->name, (char *) b->name)
-            && a->state == b->state
-            && a->config == b->config
-            && a->curr == b->curr
-            && a->advertised == b->advertised
-            && a->supported == b->supported
-            && a->peer == b->peer);
-}
-
-static void
-send_port_status(struct ofproto *p, const struct ofport *ofport,
-                 uint8_t reason)
-{
-    /* XXX Should limit the number of queued port status change messages. */
-    struct ofconn *ofconn;
-    LIST_FOR_EACH (ofconn, struct ofconn, node, &p->all_conns) {
-        struct ofp_port_status *ops;
-        struct ofpbuf *b;
-
-        if (!ofconn_receives_async_msgs(ofconn)) {
-            continue;
-        }
-
-        ops = make_openflow_xid(sizeof *ops, OFPT_PORT_STATUS, 0, &b);
-        ops->reason = reason;
-        ops->desc = ofport->opp;
-        hton_ofp_phy_port(&ops->desc);
-        queue_tx(b, ofconn, NULL);
-    }
-    if (p->ofhooks->port_changed_cb) {
-        p->ofhooks->port_changed_cb(reason, &ofport->opp, p->aux);
-    }
-}
-
-static void
-ofport_install(struct ofproto *p, struct ofport *ofport)
-{
-    uint16_t odp_port = ofp_port_to_odp_port(ofport->opp.port_no);
-    const char *netdev_name = (const char *) ofport->opp.name;
-
-    netdev_monitor_add(p->netdev_monitor, ofport->netdev);
-    port_array_set(&p->ports, odp_port, ofport);
-    shash_add(&p->port_by_name, netdev_name, ofport);
-    if (p->sflow) {
-        ofproto_sflow_add_port(p->sflow, odp_port, netdev_name);
-    }
-}
-
-static void
-ofport_remove(struct ofproto *p, struct ofport *ofport)
-{
-    uint16_t odp_port = ofp_port_to_odp_port(ofport->opp.port_no);
-
-    netdev_monitor_remove(p->netdev_monitor, ofport->netdev);
-    port_array_set(&p->ports, odp_port, NULL);
-    shash_delete(&p->port_by_name,
-                 shash_find(&p->port_by_name, (char *) ofport->opp.name));
-    if (p->sflow) {
-        ofproto_sflow_del_port(p->sflow, odp_port);
-    }
-}
-
-static void
-ofport_free(struct ofport *ofport)
-{
-    if (ofport) {
-        netdev_close(ofport->netdev);
-        free(ofport);
-    }
-}
-
-static void
-update_port(struct ofproto *p, const char *devname)
-{
-    struct odp_port odp_port;
-    struct ofport *old_ofport;
-    struct ofport *new_ofport;
-    int error;
-
-    COVERAGE_INC(ofproto_update_port);
-
-    /* Query the datapath for port information. */
-    error = dpif_port_query_by_name(p->dpif, devname, &odp_port);
-
-    /* Find the old ofport. */
-    old_ofport = shash_find_data(&p->port_by_name, devname);
-    if (!error) {
-        if (!old_ofport) {
-            /* There's no port named 'devname' but there might be a port with
-             * the same port number.  This could happen if a port is deleted
-             * and then a new one added in its place very quickly, or if a port
-             * is renamed.  In the former case we want to send an OFPPR_DELETE
-             * and an OFPPR_ADD, and in the latter case we want to send a
-             * single OFPPR_MODIFY.  We can distinguish the cases by comparing
-             * the old port's ifindex against the new port, or perhaps less
-             * reliably but more portably by comparing the old port's MAC
-             * against the new port's MAC.  However, this code isn't that smart
-             * and always sends an OFPPR_MODIFY (XXX). */
-            old_ofport = port_array_get(&p->ports, odp_port.port);
-        }
-    } else if (error != ENOENT && error != ENODEV) {
-        VLOG_WARN_RL(&rl, "dpif_port_query_by_name returned unexpected error "
-                     "%s", strerror(error));
-        return;
-    }
-
-    /* Create a new ofport. */
-    new_ofport = !error ? make_ofport(&odp_port) : NULL;
-
-    /* Eliminate a few pathological cases. */
-    if (!old_ofport && !new_ofport) {
-        return;
-    } else if (old_ofport && new_ofport) {
-        /* Most of the 'config' bits are OpenFlow soft state, but
-         * OFPPC_PORT_DOWN is maintained the kernel.  So transfer the OpenFlow
-         * bits from old_ofport.  (make_ofport() only sets OFPPC_PORT_DOWN and
-         * leaves the other bits 0.)  */
-        new_ofport->opp.config |= old_ofport->opp.config & ~OFPPC_PORT_DOWN;
-
-        if (ofport_equal(old_ofport, new_ofport)) {
-            /* False alarm--no change. */
-            ofport_free(new_ofport);
-            return;
-        }
-    }
-
-    /* Now deal with the normal cases. */
-    if (old_ofport) {
-        ofport_remove(p, old_ofport);
-    }
-    if (new_ofport) {
-        ofport_install(p, new_ofport);
-    }
-    send_port_status(p, new_ofport ? new_ofport : old_ofport,
-                     (!old_ofport ? OFPPR_ADD
-                      : !new_ofport ? OFPPR_DELETE
-                      : OFPPR_MODIFY));
-    ofport_free(old_ofport);
-
-    /* Update port groups. */
-    refresh_port_groups(p);
-}
-
-static int
-init_ports(struct ofproto *p)
-{
-    struct odp_port *ports;
-    size_t n_ports;
-    size_t i;
-    int error;
-
-    error = dpif_port_list(p->dpif, &ports, &n_ports);
-    if (error) {
-        return error;
-    }
-
-    for (i = 0; i < n_ports; i++) {
-        const struct odp_port *odp_port = &ports[i];
-        if (!ofport_conflicts(p, odp_port)) {
-            struct ofport *ofport = make_ofport(odp_port);
-            if (ofport) {
-                ofport_install(p, ofport);
-            }
-        }
-    }
-    free(ports);
-    refresh_port_groups(p);
-    return 0;
-}
--
-=======
->>>>>>> ba5c210e
 static struct ofconn *
 ofconn_create(struct ofproto *p, struct rconn *rconn, enum ofconn_type type)
 {
@@ -2987,59 +2685,4 @@
     uint8_t ea[ETH_ADDR_LEN];
     eth_addr_nicira_random(ea);
     return eth_addr_to_uint64(ea);
-<<<<<<< HEAD
-}
--
-static bool
-default_normal_ofhook_cb(const flow_t *flow, const struct ofpbuf *packet,
-                         struct odp_actions *actions, tag_type *tags,
-                         uint16_t *nf_output_iface, void *ofproto_)
-{
-    struct ofproto *ofproto = ofproto_;
-    int out_port;
-
-    /* Drop frames for reserved multicast addresses. */
-    if (eth_addr_is_reserved(flow->dl_dst)) {
-        return true;
-    }
-
-    /* Learn source MAC (but don't try to learn from revalidation). */
-    if (packet != NULL) {
-        tag_type rev_tag = mac_learning_learn(ofproto->ml, flow->dl_src,
-                                              0, flow->in_port,
-                                              GRAT_ARP_LOCK_NONE);
-        if (rev_tag) {
-            /* The log messages here could actually be useful in debugging,
-             * so keep the rate limit relatively high. */
-            static struct vlog_rate_limit rl = VLOG_RATE_LIMIT_INIT(30, 300);
-            VLOG_DBG_RL(&rl, "learned that "ETH_ADDR_FMT" is on port %"PRIu16,
-                        ETH_ADDR_ARGS(flow->dl_src), flow->in_port);
-            ofproto_revalidate(ofproto, rev_tag);
-        }
-    }
-
-    /* Determine output port. */
-    out_port = mac_learning_lookup_tag(ofproto->ml, flow->dl_dst, 0, tags,
-                                       NULL);
-    if (out_port < 0) {
-        add_output_group_action(actions, DP_GROUP_FLOOD, nf_output_iface);
-    } else if (out_port != flow->in_port) {
-        odp_actions_add(actions, ODPAT_OUTPUT)->output.port = out_port;
-        *nf_output_iface = out_port;
-    } else {
-        /* Drop. */
-    }
-
-    return true;
-}
-
-static const struct ofhooks default_ofhooks = {
-    NULL,
-    default_normal_ofhook_cb,
-    NULL,
-    NULL
-};
-=======
-}
->>>>>>> ba5c210e
+}