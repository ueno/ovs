/* Copyright (c) 2008, 2009, 2010 Nicira Networks
 *
 * Licensed under the Apache License, Version 2.0 (the "License");
 * you may not use this file except in compliance with the License.
 * You may obtain a copy of the License at:
 *
 *     http://www.apache.org/licenses/LICENSE-2.0
 *
 * Unless required by applicable law or agreed to in writing, software
 * distributed under the License is distributed on an "AS IS" BASIS,
 * WITHOUT WARRANTIES OR CONDITIONS OF ANY KIND, either express or implied.
 * See the License for the specific language governing permissions and
 * limitations under the License.
 */

#include <config.h>
#include "bridge.h"
#include <assert.h>
#include <errno.h>
#include <arpa/inet.h>
#include <ctype.h>
#include <inttypes.h>
#include <sys/socket.h>
#include <net/if.h>
#include <openflow/openflow.h>
#include <signal.h>
#include <stdlib.h>
#include <strings.h>
#include <sys/stat.h>
#include <sys/socket.h>
#include <sys/types.h>
#include <unistd.h>
#include "bitmap.h"
#include "coverage.h"
#include "dirs.h"
#include "dynamic-string.h"
#include "flow.h"
#include "hash.h"
#include "jsonrpc.h"
#include "list.h"
#include "mac-learning.h"
#include "netdev.h"
#include "xflow-util.h"
#include "ofp-print.h"
#include "ofpbuf.h"
#include "ofproto/netflow.h"
#include "ofproto/ofproto.h"
#include "ovsdb-data.h"
#include "packets.h"
#include "poll-loop.h"
#include "port-array.h"
#include "proc-net-compat.h"
#include "process.h"
#include "sha1.h"
#include "shash.h"
#include "socket-util.h"
#include "stream-ssl.h"
#include "svec.h"
#include "timeval.h"
#include "util.h"
#include "unixctl.h"
#include "vconn.h"
#include "vswitchd/vswitch-idl.h"
#include "xenserver.h"
<<<<<<< HEAD
#include "xfif.h"
=======
#include "vlog.h"
>>>>>>> 480ce8ab
#include "xtoxll.h"
#include "sflow_api.h"

VLOG_DEFINE_THIS_MODULE(bridge)

struct dst {
    uint16_t vlan;
    uint16_t xf_ifidx;
};

struct iface {
    /* These members are always valid. */
    struct port *port;          /* Containing port. */
    size_t port_ifidx;          /* Index within containing port. */
    char *name;                 /* Host network device name. */
    tag_type tag;               /* Tag associated with this interface. */
    long long delay_expires;    /* Time after which 'enabled' may change. */

    /* These members are valid only after bridge_reconfigure() causes them to
     * be initialized. */
    int xf_ifidx;               /* Index within kernel datapath. */
    struct netdev *netdev;      /* Network device. */
    bool enabled;               /* May be chosen for flows? */
    const struct ovsrec_interface *cfg;
};

#define BOND_MASK 0xff
struct bond_entry {
    int iface_idx;              /* Index of assigned iface, or -1 if none. */
    uint64_t tx_bytes;          /* Count of bytes recently transmitted. */
    tag_type iface_tag;         /* Tag associated with iface_idx. */
};

#define MAX_MIRRORS 32
typedef uint32_t mirror_mask_t;
#define MIRROR_MASK_C(X) UINT32_C(X)
BUILD_ASSERT_DECL(sizeof(mirror_mask_t) * CHAR_BIT >= MAX_MIRRORS);
struct mirror {
    struct bridge *bridge;
    size_t idx;
    char *name;
    struct uuid uuid;           /* UUID of this "mirror" record in database. */

    /* Selection criteria. */
    struct shash src_ports;     /* Name is port name; data is always NULL. */
    struct shash dst_ports;     /* Name is port name; data is always NULL. */
    int *vlans;
    size_t n_vlans;

    /* Output. */
    struct port *out_port;
    int out_vlan;
};

#define FLOOD_PORT ((struct port *) 1) /* The 'flood' output port. */
struct port {
    struct bridge *bridge;
    size_t port_idx;
    int vlan;                   /* -1=trunk port, else a 12-bit VLAN ID. */
    unsigned long *trunks;      /* Bitmap of trunked VLANs, if 'vlan' == -1.
                                 * NULL if all VLANs are trunked. */
    const struct ovsrec_port *cfg;
    char *name;

    /* An ordinary bridge port has 1 interface.
     * A bridge port for bonding has at least 2 interfaces. */
    struct iface **ifaces;
    size_t n_ifaces, allocated_ifaces;

    /* Bonding info. */
    struct bond_entry *bond_hash; /* An array of (BOND_MASK + 1) elements. */
    int active_iface;           /* Ifidx on which bcasts accepted, or -1. */
    tag_type active_iface_tag;  /* Tag for bcast flows. */
    tag_type no_ifaces_tag;     /* Tag for flows when all ifaces disabled. */
    int updelay, downdelay;     /* Delay before iface goes up/down, in ms. */
    bool bond_compat_is_stale;  /* Need to call port_update_bond_compat()? */
    bool bond_fake_iface;       /* Fake a bond interface for legacy compat? */
    long bond_next_fake_iface_update; /* Next update to fake bond stats. */
    int bond_rebalance_interval; /* Interval between rebalances, in ms. */
    long long int bond_next_rebalance; /* Next rebalancing time. */

    /* Port mirroring info. */
    mirror_mask_t src_mirrors;  /* Mirrors triggered when packet received. */
    mirror_mask_t dst_mirrors;  /* Mirrors triggered when packet sent. */
    bool is_mirror_output_port; /* Does port mirroring send frames here? */
};

#define DP_MAX_PORTS 255
struct bridge {
    struct list node;           /* Node in global list of bridges. */
    char *name;                 /* User-specified arbitrary name. */
    struct mac_learning *ml;    /* MAC learning table. */
    uint8_t default_ea[ETH_ADDR_LEN]; /* Default MAC. */
    const struct ovsrec_bridge *cfg;

    /* OpenFlow switch processing. */
    struct ofproto *ofproto;    /* OpenFlow switch. */

    /* Kernel datapath information. */
    struct xfif *xfif;          /* Datapath. */
    struct port_array ifaces;   /* Indexed by kernel datapath port number. */

    /* Bridge ports. */
    struct port **ports;
    size_t n_ports, allocated_ports;
    struct shash iface_by_name; /* "struct iface"s indexed by name. */
    struct shash port_by_name;  /* "struct port"s indexed by name. */

    /* Bonding. */
    bool has_bonded_ports;

    /* Flow tracking. */
    bool flush;

    /* Port mirroring. */
    struct mirror *mirrors[MAX_MIRRORS];
};

/* List of all bridges. */
static struct list all_bridges = LIST_INITIALIZER(&all_bridges);

/* OVSDB IDL used to obtain configuration. */
static struct ovsdb_idl *idl;

/* Each time this timer expires, the bridge fetches statistics for every
 * interface and pushes them into the database. */
#define IFACE_STATS_INTERVAL (5 * 1000) /* In milliseconds. */
static long long int iface_stats_timer = LLONG_MIN;

static struct bridge *bridge_create(const struct ovsrec_bridge *br_cfg);
static void bridge_destroy(struct bridge *);
static struct bridge *bridge_lookup(const char *name);
static unixctl_cb_func bridge_unixctl_dump_flows;
static unixctl_cb_func bridge_unixctl_reconnect;
static int bridge_run_one(struct bridge *);
static size_t bridge_get_controllers(const struct ovsrec_open_vswitch *ovs_cfg,
                                     const struct bridge *br,
                                     struct ovsrec_controller ***controllersp);
static void bridge_reconfigure_one(const struct ovsrec_open_vswitch *,
                                   struct bridge *);
static void bridge_reconfigure_remotes(const struct ovsrec_open_vswitch *,
                                       struct bridge *,
                                       const struct sockaddr_in *managers,
                                       size_t n_managers);
static void bridge_get_all_ifaces(const struct bridge *, struct shash *ifaces);
static void bridge_fetch_dp_ifaces(struct bridge *);
static void bridge_flush(struct bridge *);
static void bridge_pick_local_hw_addr(struct bridge *,
                                      uint8_t ea[ETH_ADDR_LEN],
                                      struct iface **hw_addr_iface);
static uint64_t bridge_pick_datapath_id(struct bridge *,
                                        const uint8_t bridge_ea[ETH_ADDR_LEN],
                                        struct iface *hw_addr_iface);
static struct iface *bridge_get_local_iface(struct bridge *);
static uint64_t dpid_from_hash(const void *, size_t nbytes);

static unixctl_cb_func bridge_unixctl_fdb_show;

static void bond_init(void);
static void bond_run(struct bridge *);
static void bond_wait(struct bridge *);
static void bond_rebalance_port(struct port *);
static void bond_send_learning_packets(struct port *);
static void bond_enable_slave(struct iface *iface, bool enable);

static struct port *port_create(struct bridge *, const char *name);
static void port_reconfigure(struct port *, const struct ovsrec_port *);
static void port_del_ifaces(struct port *, const struct ovsrec_port *);
static void port_destroy(struct port *);
static struct port *port_lookup(const struct bridge *, const char *name);
static struct iface *port_lookup_iface(const struct port *, const char *name);
static struct port *port_from_xf_ifidx(const struct bridge *,
                                       uint16_t xf_ifidx);
static void port_update_bond_compat(struct port *);
static void port_update_vlan_compat(struct port *);
static void port_update_bonding(struct port *);

static void mirror_create(struct bridge *, struct ovsrec_mirror *);
static void mirror_destroy(struct mirror *);
static void mirror_reconfigure(struct bridge *);
static void mirror_reconfigure_one(struct mirror *, struct ovsrec_mirror *);
static bool vlan_is_mirrored(const struct mirror *, int vlan);

static struct iface *iface_create(struct port *port, 
                                  const struct ovsrec_interface *if_cfg);
static void iface_destroy(struct iface *);
static struct iface *iface_lookup(const struct bridge *, const char *name);
static struct iface *iface_from_xf_ifidx(const struct bridge *,
                                         uint16_t xf_ifidx);
static bool iface_is_internal(const struct bridge *, const char *name);
static void iface_set_mac(struct iface *);
static void iface_update_qos(struct iface *, const struct ovsrec_qos *);

/* Hooks into ofproto processing. */
static struct ofhooks bridge_ofhooks;

/* Public functions. */

/* Initializes the bridge module, configuring it to obtain its configuration
 * from an OVSDB server accessed over 'remote', which should be a string in a
 * form acceptable to ovsdb_idl_create(). */
void
bridge_init(const char *remote)
{
    /* Create connection to database. */
    idl = ovsdb_idl_create(remote, &ovsrec_idl_class);

    /* Register unixctl commands. */
    unixctl_command_register("fdb/show", bridge_unixctl_fdb_show, NULL);
    unixctl_command_register("bridge/dump-flows", bridge_unixctl_dump_flows,
                             NULL);
    unixctl_command_register("bridge/reconnect", bridge_unixctl_reconnect,
                             NULL);
    bond_init();
}

/* Performs configuration that is only necessary once at ovs-vswitchd startup,
 * but for which the ovs-vswitchd configuration 'cfg' is required. */
static void
bridge_configure_once(const struct ovsrec_open_vswitch *cfg)
{
    static bool already_configured_once;
    struct svec bridge_names;
    struct svec xfif_names, xfif_types;
    size_t i;

    /* Only do this once per ovs-vswitchd run. */
    if (already_configured_once) {
        return;
    }
    already_configured_once = true;

    iface_stats_timer = time_msec() + IFACE_STATS_INTERVAL;

    /* Get all the configured bridges' names from 'cfg' into 'bridge_names'. */
    svec_init(&bridge_names);
    for (i = 0; i < cfg->n_bridges; i++) {
        svec_add(&bridge_names, cfg->bridges[i]->name);
    }
    svec_sort(&bridge_names);

    /* Iterate over all system xfifs and delete any of them that do not appear
     * in 'cfg'. */
    svec_init(&xfif_names);
    svec_init(&xfif_types);
    xf_enumerate_types(&xfif_types);
    for (i = 0; i < xfif_types.n; i++) {
        struct xfif *xfif;
        int retval;
        size_t j;

        xf_enumerate_names(xfif_types.names[i], &xfif_names);

        /* For each xfif... */
        for (j = 0; j < xfif_names.n; j++) {
            retval = xfif_open(xfif_names.names[j], xfif_types.names[i], &xfif);
            if (!retval) {
                struct svec all_names;
                size_t k;

                /* ...check whether any of its names is in 'bridge_names'. */
                svec_init(&all_names);
                xfif_get_all_names(xfif, &all_names);
                for (k = 0; k < all_names.n; k++) {
                    if (svec_contains(&bridge_names, all_names.names[k])) {
                        goto found;
                    }
                }

                /* No.  Delete the xfif. */
                xfif_delete(xfif);

            found:
                svec_destroy(&all_names);
                xfif_close(xfif);
            }
        }
    }
    svec_destroy(&bridge_names);
    svec_destroy(&xfif_names);
    svec_destroy(&xfif_types);
}

#ifdef HAVE_OPENSSL
static void
bridge_configure_ssl(const struct ovsrec_ssl *ssl)
{
    /* XXX SSL should be configurable on a per-bridge basis. */
    if (ssl) {
        stream_ssl_set_private_key_file(ssl->private_key);
        stream_ssl_set_certificate_file(ssl->certificate);
        stream_ssl_set_ca_cert_file(ssl->ca_cert, ssl->bootstrap_ca_cert);
    }
}
#endif

/* Attempt to create the network device 'iface_name' through the netdev
 * library. */
static int
set_up_iface(const struct ovsrec_interface *iface_cfg, struct iface *iface,
             bool create)
{
    struct shash options;
    int error = 0;
    size_t i;

    shash_init(&options);
    for (i = 0; i < iface_cfg->n_options; i++) {
        shash_add(&options, iface_cfg->key_options[i],
                  xstrdup(iface_cfg->value_options[i]));
    }

    if (create) {
        struct netdev_options netdev_options;

        memset(&netdev_options, 0, sizeof netdev_options);
        netdev_options.name = iface_cfg->name;
        if (!strcmp(iface_cfg->type, "internal")) {
            /* An "internal" config type maps to a netdev "system" type. */
            netdev_options.type = "system";
        } else {
            netdev_options.type = iface_cfg->type;
        }
        netdev_options.args = &options;
        netdev_options.ethertype = NETDEV_ETH_TYPE_NONE;
        error = netdev_open(&netdev_options, &iface->netdev);

        if (iface->netdev) {
            netdev_get_carrier(iface->netdev, &iface->enabled);
        }
    } else if (iface->netdev) {
        const char *netdev_type = netdev_get_type(iface->netdev);
        const char *iface_type = iface_cfg->type && strlen(iface_cfg->type)
                                  ? iface_cfg->type : NULL;

        /* An "internal" config type maps to a netdev "system" type. */
        if (iface_type && !strcmp(iface_type, "internal")) {
            iface_type = "system";
        }

        if (!iface_type || !strcmp(netdev_type, iface_type)) {
            error = netdev_reconfigure(iface->netdev, &options);
        } else {
            VLOG_WARN("%s: attempting change device type from %s to %s",
                      iface_cfg->name, netdev_type, iface_type);
            error = EINVAL;
        }
    }
    shash_destroy_free_data(&options);

    return error;
}

static int
reconfigure_iface(const struct ovsrec_interface *iface_cfg, struct iface *iface)
{
    return set_up_iface(iface_cfg, iface, false);
}

static bool
check_iface_netdev(struct bridge *br OVS_UNUSED, struct iface *iface,
                   void *aux OVS_UNUSED)
{
    if (!iface->netdev) {
        int error = set_up_iface(iface->cfg, iface, true);
        if (error) {
            VLOG_WARN("could not open netdev on %s, dropping: %s", iface->name,
                                                               strerror(error));
            return false;
        }
    }

    return true;
}

static bool
check_iface_xf_ifidx(struct bridge *br, struct iface *iface,
                     void *aux OVS_UNUSED)
{
    if (iface->xf_ifidx >= 0) {
        VLOG_DBG("%s has interface %s on port %d",
                 xfif_name(br->xfif),
                 iface->name, iface->xf_ifidx);
        return true;
    } else {
        VLOG_ERR("%s interface not in %s, dropping",
                 iface->name, xfif_name(br->xfif));
        return false;
    }
}

static bool
set_iface_properties(struct bridge *br OVS_UNUSED, struct iface *iface,
                     void *aux OVS_UNUSED)
{
    /* Set policing attributes. */
    netdev_set_policing(iface->netdev,
                        iface->cfg->ingress_policing_rate,
                        iface->cfg->ingress_policing_burst);

    /* Set MAC address of internal interfaces other than the local
     * interface. */
    if (iface->xf_ifidx != XFLOWP_LOCAL
        && iface_is_internal(br, iface->name)) {
        iface_set_mac(iface);
    }

    return true;
}

/* Calls 'cb' for each interfaces in 'br', passing along the 'aux' argument.
 * Deletes from 'br' all the interfaces for which 'cb' returns false, and then
 * deletes from 'br' any ports that no longer have any interfaces. */
static void
iterate_and_prune_ifaces(struct bridge *br,
                         bool (*cb)(struct bridge *, struct iface *,
                                    void *aux),
                         void *aux)
{
    size_t i, j;

    for (i = 0; i < br->n_ports; ) {
        struct port *port = br->ports[i];
        for (j = 0; j < port->n_ifaces; ) {
            struct iface *iface = port->ifaces[j];
            if (cb(br, iface, aux)) {
                j++;
            } else {
                iface_destroy(iface);
            }
        }

        if (port->n_ifaces) {
            i++;
        } else  {
            VLOG_ERR("%s port has no interfaces, dropping", port->name);
            port_destroy(port);
        }
    }
}

/* Looks at the list of managers in 'ovs_cfg' and extracts their remote IP
 * addresses and ports into '*managersp' and '*n_managersp'.  The caller is
 * responsible for freeing '*managersp' (with free()).
 *
 * You may be asking yourself "why does ovs-vswitchd care?", because
 * ovsdb-server is responsible for connecting to the managers, and ovs-vswitchd
 * should not be and in fact is not directly involved in that.  But
 * ovs-vswitchd needs to make sure that ovsdb-server can reach the managers, so
 * it has to tell in-band control where the managers are to enable that.
 */
static void
collect_managers(const struct ovsrec_open_vswitch *ovs_cfg,
                 struct sockaddr_in **managersp, size_t *n_managersp)
{
    struct sockaddr_in *managers = NULL;
    size_t n_managers = 0;

    if (ovs_cfg->n_managers > 0) {
        size_t i;

        managers = xmalloc(ovs_cfg->n_managers * sizeof *managers);
        for (i = 0; i < ovs_cfg->n_managers; i++) {
            const char *name = ovs_cfg->managers[i];
            struct sockaddr_in *sin = &managers[i];

            if ((!strncmp(name, "tcp:", 4)
                 && inet_parse_active(name + 4, JSONRPC_TCP_PORT, sin)) ||
                (!strncmp(name, "ssl:", 4)
                 && inet_parse_active(name + 4, JSONRPC_SSL_PORT, sin))) {
                n_managers++;
            }
        }
    }

    *managersp = managers;
    *n_managersp = n_managers;
}

static void
bridge_reconfigure(const struct ovsrec_open_vswitch *ovs_cfg)
{
    struct shash old_br, new_br;
    struct shash_node *node;
    struct bridge *br, *next;
    struct sockaddr_in *managers;
    size_t n_managers;
    size_t i;
    int sflow_bridge_number;

    COVERAGE_INC(bridge_reconfigure);

    collect_managers(ovs_cfg, &managers, &n_managers);

    /* Collect old and new bridges. */
    shash_init(&old_br);
    shash_init(&new_br);
    LIST_FOR_EACH (br, struct bridge, node, &all_bridges) {
        shash_add(&old_br, br->name, br);
    }
    for (i = 0; i < ovs_cfg->n_bridges; i++) {
        const struct ovsrec_bridge *br_cfg = ovs_cfg->bridges[i];
        if (!shash_add_once(&new_br, br_cfg->name, br_cfg)) {
            VLOG_WARN("more than one bridge named %s", br_cfg->name);
        }
    }

    /* Get rid of deleted bridges and add new bridges. */
    LIST_FOR_EACH_SAFE (br, next, struct bridge, node, &all_bridges) {
        struct ovsrec_bridge *br_cfg = shash_find_data(&new_br, br->name);
        if (br_cfg) {
            br->cfg = br_cfg;
        } else {
            bridge_destroy(br);
        }
    }
    SHASH_FOR_EACH (node, &new_br) {
        const char *br_name = node->name;
        const struct ovsrec_bridge *br_cfg = node->data;
        br = shash_find_data(&old_br, br_name);
        if (br) {
            /* If the bridge datapath type has changed, we need to tear it
             * down and recreate. */
            if (strcmp(br->cfg->datapath_type, br_cfg->datapath_type)) {
                bridge_destroy(br);
                bridge_create(br_cfg);
            }
        } else {
            bridge_create(br_cfg);
        }
    }
    shash_destroy(&old_br);
    shash_destroy(&new_br);

#ifdef HAVE_OPENSSL
    /* Configure SSL. */
    bridge_configure_ssl(ovs_cfg->ssl);
#endif

    /* Reconfigure all bridges. */
    LIST_FOR_EACH (br, struct bridge, node, &all_bridges) {
        bridge_reconfigure_one(ovs_cfg, br);
    }

    /* Add and delete ports on all datapaths.
     *
     * The kernel will reject any attempt to add a given port to a datapath if
     * that port already belongs to a different datapath, so we must do all
     * port deletions before any port additions. */
    LIST_FOR_EACH (br, struct bridge, node, &all_bridges) {
        struct xflow_port *xfif_ports;
        size_t n_xfif_ports;
        struct shash want_ifaces;

        xfif_port_list(br->xfif, &xfif_ports, &n_xfif_ports);
        bridge_get_all_ifaces(br, &want_ifaces);
        for (i = 0; i < n_xfif_ports; i++) {
            const struct xflow_port *p = &xfif_ports[i];
            if (!shash_find(&want_ifaces, p->devname)
                && strcmp(p->devname, br->name)) {
                int retval = xfif_port_del(br->xfif, p->port);
                if (retval) {
                    VLOG_ERR("failed to remove %s interface from %s: %s",
                             p->devname, xfif_name(br->xfif),
                             strerror(retval));
                }
            }
        }
        shash_destroy(&want_ifaces);
        free(xfif_ports);
    }
    LIST_FOR_EACH (br, struct bridge, node, &all_bridges) {
        struct xflow_port *xfif_ports;
        size_t n_xfif_ports;
        struct shash cur_ifaces, want_ifaces;
        struct shash_node *node;

        /* Get the set of interfaces currently in this datapath. */
        xfif_port_list(br->xfif, &xfif_ports, &n_xfif_ports);
        shash_init(&cur_ifaces);
<<<<<<< HEAD
        for (i = 0; i < n_xfif_ports; i++) {
            const char *name = xfif_ports[i].devname;
            if (!shash_find(&cur_ifaces, name)) {
                shash_add(&cur_ifaces, name, NULL);
            }
=======
        for (i = 0; i < n_dpif_ports; i++) {
            const char *name = dpif_ports[i].devname;
            shash_add_once(&cur_ifaces, name, NULL);
>>>>>>> 480ce8ab
        }
        free(xfif_ports);

        /* Get the set of interfaces we want on this datapath. */
        bridge_get_all_ifaces(br, &want_ifaces);

        SHASH_FOR_EACH (node, &want_ifaces) {
            const char *if_name = node->name;
            struct iface *iface = node->data;

            if (shash_find(&cur_ifaces, if_name)) {
                /* Already exists, just reconfigure it. */
                if (iface) {
                    reconfigure_iface(iface->cfg, iface);
                }
            } else {
                /* Need to add to datapath. */
                bool internal;
                int error;

                /* Add to datapath. */
                internal = iface_is_internal(br, if_name);
                error = xfif_port_add(br->xfif, if_name,
                                      internal ? XFLOW_PORT_INTERNAL : 0, NULL);
                if (error == EFBIG) {
                    VLOG_ERR("ran out of valid port numbers on %s",
                             xfif_name(br->xfif));
                    break;
                } else if (error) {
                    VLOG_ERR("failed to add %s interface to %s: %s",
                             if_name, xfif_name(br->xfif), strerror(error));
                }
            }
        }
        shash_destroy(&cur_ifaces);
        shash_destroy(&want_ifaces);
    }
    sflow_bridge_number = 0;
    LIST_FOR_EACH (br, struct bridge, node, &all_bridges) {
        uint8_t ea[8];
        uint64_t dpid;
        struct iface *local_iface;
        struct iface *hw_addr_iface;
        char *dpid_string;

        bridge_fetch_dp_ifaces(br);

        iterate_and_prune_ifaces(br, check_iface_netdev, NULL);
        iterate_and_prune_ifaces(br, check_iface_xf_ifidx, NULL);

        /* Pick local port hardware address, datapath ID. */
        bridge_pick_local_hw_addr(br, ea, &hw_addr_iface);
        local_iface = bridge_get_local_iface(br);
        if (local_iface) {
            int error = netdev_set_etheraddr(local_iface->netdev, ea);
            if (error) {
                static struct vlog_rate_limit rl = VLOG_RATE_LIMIT_INIT(1, 5);
                VLOG_ERR_RL(&rl, "bridge %s: failed to set bridge "
                            "Ethernet address: %s",
                            br->name, strerror(error));
            }
        }

        dpid = bridge_pick_datapath_id(br, ea, hw_addr_iface);
        ofproto_set_datapath_id(br->ofproto, dpid);

        dpid_string = xasprintf("%016"PRIx64, dpid);
        ovsrec_bridge_set_datapath_id(br->cfg, dpid_string);
        free(dpid_string);

        /* Set NetFlow configuration on this bridge. */
        if (br->cfg->netflow) {
            struct ovsrec_netflow *nf_cfg = br->cfg->netflow;
            struct netflow_options opts;

            memset(&opts, 0, sizeof opts);

            xfif_get_netflow_ids(br->xfif, &opts.engine_type, &opts.engine_id);
            if (nf_cfg->engine_type) {
                opts.engine_type = *nf_cfg->engine_type;
            }
            if (nf_cfg->engine_id) {
                opts.engine_id = *nf_cfg->engine_id;
            }

            opts.active_timeout = nf_cfg->active_timeout;
            if (!opts.active_timeout) {
                opts.active_timeout = -1;
            } else if (opts.active_timeout < 0) {
                VLOG_WARN("bridge %s: active timeout interval set to negative "
                          "value, using default instead (%d seconds)", br->name,
                          NF_ACTIVE_TIMEOUT_DEFAULT);
                opts.active_timeout = -1;
            }

            opts.add_id_to_iface = nf_cfg->add_id_to_interface;
            if (opts.add_id_to_iface) {
                if (opts.engine_id > 0x7f) {
                    VLOG_WARN("bridge %s: netflow port mangling may conflict "
                              "with another vswitch, choose an engine id less "
                              "than 128", br->name);
                }
                if (br->n_ports > 508) {
                    VLOG_WARN("bridge %s: netflow port mangling will conflict "
                              "with another port when more than 508 ports are "
                              "used", br->name);
                }
            }

            opts.collectors.n = nf_cfg->n_targets;
            opts.collectors.names = nf_cfg->targets;
            if (ofproto_set_netflow(br->ofproto, &opts)) {
                VLOG_ERR("bridge %s: problem setting netflow collectors", 
                         br->name);
            }
        } else {
            ofproto_set_netflow(br->ofproto, NULL);
        }

        /* Set sFlow configuration on this bridge. */
        if (br->cfg->sflow) {
            const struct ovsrec_sflow *sflow_cfg = br->cfg->sflow;
            struct ovsrec_controller **controllers;
            struct ofproto_sflow_options oso;
            size_t n_controllers;
            size_t i;

            memset(&oso, 0, sizeof oso);

            oso.targets.n = sflow_cfg->n_targets;
            oso.targets.names = sflow_cfg->targets;

            oso.sampling_rate = SFL_DEFAULT_SAMPLING_RATE;
            if (sflow_cfg->sampling) {
                oso.sampling_rate = *sflow_cfg->sampling;
            }

            oso.polling_interval = SFL_DEFAULT_POLLING_INTERVAL;
            if (sflow_cfg->polling) {
                oso.polling_interval = *sflow_cfg->polling;
            }

            oso.header_len = SFL_DEFAULT_HEADER_SIZE;
            if (sflow_cfg->header) {
                oso.header_len = *sflow_cfg->header;
            }

            oso.sub_id = sflow_bridge_number++;
            oso.agent_device = sflow_cfg->agent;

            oso.control_ip = NULL;
            n_controllers = bridge_get_controllers(ovs_cfg, br, &controllers);
            for (i = 0; i < n_controllers; i++) {
                if (controllers[i]->local_ip) {
                    oso.control_ip = controllers[i]->local_ip;
                    break;
                }
            }
            ofproto_set_sflow(br->ofproto, &oso);

            /* Do not destroy oso.targets because it is owned by sflow_cfg. */
        } else {
            ofproto_set_sflow(br->ofproto, NULL);
        }

        /* Update the controller and related settings.  It would be more
         * straightforward to call this from bridge_reconfigure_one(), but we
         * can't do it there for two reasons.  First, and most importantly, at
         * that point we don't know the xf_ifidx of any interfaces that have
         * been added to the bridge (because we haven't actually added them to
         * the datapath).  Second, at that point we haven't set the datapath ID
         * yet; when a controller is configured, resetting the datapath ID will
         * immediately disconnect from the controller, so it's better to set
         * the datapath ID before the controller. */
        bridge_reconfigure_remotes(ovs_cfg, br, managers, n_managers);
    }
    LIST_FOR_EACH (br, struct bridge, node, &all_bridges) {
        for (i = 0; i < br->n_ports; i++) {
            struct port *port = br->ports[i];
            int j;

            port_update_vlan_compat(port);
            port_update_bonding(port);

            for (j = 0; j < port->n_ifaces; j++) {
                iface_update_qos(port->ifaces[j], port->cfg->qos);
            }
        }
    }
    LIST_FOR_EACH (br, struct bridge, node, &all_bridges) {
        iterate_and_prune_ifaces(br, set_iface_properties, NULL);
    }

    free(managers);
}

static const char *
get_ovsrec_key_value(const struct ovsdb_idl_row *row,
                     const struct ovsdb_idl_column *column,
                     const char *key)
{
    const struct ovsdb_datum *datum;
    union ovsdb_atom atom;
    unsigned int idx;

    datum = ovsdb_idl_get(row, column, OVSDB_TYPE_STRING, OVSDB_TYPE_STRING);
    atom.string = (char *) key;
    idx = ovsdb_datum_find_key(datum, &atom, OVSDB_TYPE_STRING);
    return idx == UINT_MAX ? NULL : datum->values[idx].string;
}

static const char *
bridge_get_other_config(const struct ovsrec_bridge *br_cfg, const char *key)
{
    return get_ovsrec_key_value(&br_cfg->header_,
                                &ovsrec_bridge_col_other_config, key);
}

static void
bridge_pick_local_hw_addr(struct bridge *br, uint8_t ea[ETH_ADDR_LEN],
                          struct iface **hw_addr_iface)
{
    const char *hwaddr;
    size_t i, j;
    int error;

    *hw_addr_iface = NULL;

    /* Did the user request a particular MAC? */
    hwaddr = bridge_get_other_config(br->cfg, "hwaddr");
    if (hwaddr && eth_addr_from_string(hwaddr, ea)) {
        if (eth_addr_is_multicast(ea)) {
            VLOG_ERR("bridge %s: cannot set MAC address to multicast "
                     "address "ETH_ADDR_FMT, br->name, ETH_ADDR_ARGS(ea));
        } else if (eth_addr_is_zero(ea)) {
            VLOG_ERR("bridge %s: cannot set MAC address to zero", br->name);
        } else {
            return;
        }
    }

    /* Otherwise choose the minimum non-local MAC address among all of the
     * interfaces. */
    memset(ea, 0xff, sizeof ea);
    for (i = 0; i < br->n_ports; i++) {
        struct port *port = br->ports[i];
        uint8_t iface_ea[ETH_ADDR_LEN];
        struct iface *iface;

        /* Mirror output ports don't participate. */
        if (port->is_mirror_output_port) {
            continue;
        }

        /* Choose the MAC address to represent the port. */
        if (port->cfg->mac && eth_addr_from_string(port->cfg->mac, iface_ea)) {
            /* Find the interface with this Ethernet address (if any) so that
             * we can provide the correct devname to the caller. */
            iface = NULL;
            for (j = 0; j < port->n_ifaces; j++) {
                struct iface *candidate = port->ifaces[j];
                uint8_t candidate_ea[ETH_ADDR_LEN];
                if (!netdev_get_etheraddr(candidate->netdev, candidate_ea)
                    && eth_addr_equals(iface_ea, candidate_ea)) {
                    iface = candidate;
                }
            }
        } else {
            /* Choose the interface whose MAC address will represent the port.
             * The Linux kernel bonding code always chooses the MAC address of
             * the first slave added to a bond, and the Fedora networking
             * scripts always add slaves to a bond in alphabetical order, so
             * for compatibility we choose the interface with the name that is
             * first in alphabetical order. */
            iface = port->ifaces[0];
            for (j = 1; j < port->n_ifaces; j++) {
                struct iface *candidate = port->ifaces[j];
                if (strcmp(candidate->name, iface->name) < 0) {
                    iface = candidate;
                }
            }

            /* The local port doesn't count (since we're trying to choose its
             * MAC address anyway). */
            if (iface->xf_ifidx == XFLOWP_LOCAL) {
                continue;
            }

            /* Grab MAC. */
            error = netdev_get_etheraddr(iface->netdev, iface_ea);
            if (error) {
                static struct vlog_rate_limit rl = VLOG_RATE_LIMIT_INIT(1, 5);
                VLOG_ERR_RL(&rl, "failed to obtain Ethernet address of %s: %s",
                            iface->name, strerror(error));
                continue;
            }
        }

        /* Compare against our current choice. */
        if (!eth_addr_is_multicast(iface_ea) &&
            !eth_addr_is_local(iface_ea) &&
            !eth_addr_is_reserved(iface_ea) &&
            !eth_addr_is_zero(iface_ea) &&
            memcmp(iface_ea, ea, ETH_ADDR_LEN) < 0)
        {
            memcpy(ea, iface_ea, ETH_ADDR_LEN);
            *hw_addr_iface = iface;
        }
    }
    if (eth_addr_is_multicast(ea)) {
        memcpy(ea, br->default_ea, ETH_ADDR_LEN);
        *hw_addr_iface = NULL;
        VLOG_WARN("bridge %s: using default bridge Ethernet "
                  "address "ETH_ADDR_FMT, br->name, ETH_ADDR_ARGS(ea));
    } else {
        VLOG_DBG("bridge %s: using bridge Ethernet address "ETH_ADDR_FMT,
                 br->name, ETH_ADDR_ARGS(ea));
    }
}

/* Choose and returns the datapath ID for bridge 'br' given that the bridge
 * Ethernet address is 'bridge_ea'.  If 'bridge_ea' is the Ethernet address of
 * an interface on 'br', then that interface must be passed in as
 * 'hw_addr_iface'; if 'bridge_ea' was derived some other way, then
 * 'hw_addr_iface' must be passed in as a null pointer. */
static uint64_t
bridge_pick_datapath_id(struct bridge *br,
                        const uint8_t bridge_ea[ETH_ADDR_LEN],
                        struct iface *hw_addr_iface)
{
    /*
     * The procedure for choosing a bridge MAC address will, in the most
     * ordinary case, also choose a unique MAC that we can use as a datapath
     * ID.  In some special cases, though, multiple bridges will end up with
     * the same MAC address.  This is OK for the bridges, but it will confuse
     * the OpenFlow controller, because each datapath needs a unique datapath
     * ID.
     *
     * Datapath IDs must be unique.  It is also very desirable that they be
     * stable from one run to the next, so that policy set on a datapath
     * "sticks".
     */
    const char *datapath_id;
    uint64_t dpid;

    datapath_id = bridge_get_other_config(br->cfg, "datapath-id");
    if (datapath_id && dpid_from_string(datapath_id, &dpid)) {
        return dpid;
    }

    if (hw_addr_iface) {
        int vlan;
        if (!netdev_get_vlan_vid(hw_addr_iface->netdev, &vlan)) {
            /*
             * A bridge whose MAC address is taken from a VLAN network device
             * (that is, a network device created with vconfig(8) or similar
             * tool) will have the same MAC address as a bridge on the VLAN
             * device's physical network device.
             *
             * Handle this case by hashing the physical network device MAC
             * along with the VLAN identifier.
             */
            uint8_t buf[ETH_ADDR_LEN + 2];
            memcpy(buf, bridge_ea, ETH_ADDR_LEN);
            buf[ETH_ADDR_LEN] = vlan >> 8;
            buf[ETH_ADDR_LEN + 1] = vlan;
            return dpid_from_hash(buf, sizeof buf);
        } else {
            /*
             * Assume that this bridge's MAC address is unique, since it
             * doesn't fit any of the cases we handle specially.
             */
        }
    } else {
        /*
         * A purely internal bridge, that is, one that has no non-virtual
         * network devices on it at all, is more difficult because it has no
         * natural unique identifier at all.
         *
         * When the host is a XenServer, we handle this case by hashing the
         * host's UUID with the name of the bridge.  Names of bridges are
         * persistent across XenServer reboots, although they can be reused if
         * an internal network is destroyed and then a new one is later
         * created, so this is fairly effective.
         *
         * When the host is not a XenServer, we punt by using a random MAC
         * address on each run.
         */
        const char *host_uuid = xenserver_get_host_uuid();
        if (host_uuid) {
            char *combined = xasprintf("%s,%s", host_uuid, br->name);
            dpid = dpid_from_hash(combined, strlen(combined));
            free(combined);
            return dpid;
        }
    }

    return eth_addr_to_uint64(bridge_ea);
}

static uint64_t
dpid_from_hash(const void *data, size_t n)
{
    uint8_t hash[SHA1_DIGEST_SIZE];

    BUILD_ASSERT_DECL(sizeof hash >= ETH_ADDR_LEN);
    sha1_bytes(data, n, hash);
    eth_addr_mark_random(hash);
    return eth_addr_to_uint64(hash);
}

static void
iface_refresh_stats(struct iface *iface)
{
    struct iface_stat {
        char *name;
        int offset;
    };
    static const struct iface_stat iface_stats[] = {
        { "rx_packets", offsetof(struct netdev_stats, rx_packets) },
        { "tx_packets", offsetof(struct netdev_stats, tx_packets) },
        { "rx_bytes", offsetof(struct netdev_stats, rx_bytes) },
        { "tx_bytes", offsetof(struct netdev_stats, tx_bytes) },
        { "rx_dropped", offsetof(struct netdev_stats, rx_dropped) },
        { "tx_dropped", offsetof(struct netdev_stats, tx_dropped) },
        { "rx_errors", offsetof(struct netdev_stats, rx_errors) },
        { "tx_errors", offsetof(struct netdev_stats, tx_errors) },
        { "rx_frame_err", offsetof(struct netdev_stats, rx_frame_errors) },
        { "rx_over_err", offsetof(struct netdev_stats, rx_over_errors) },
        { "rx_crc_err", offsetof(struct netdev_stats, rx_crc_errors) },
        { "collisions", offsetof(struct netdev_stats, collisions) },
    };
    enum { N_STATS = ARRAY_SIZE(iface_stats) };
    const struct iface_stat *s;

    char *keys[N_STATS];
    int64_t values[N_STATS];
    int n;

    struct netdev_stats stats;

    /* Intentionally ignore return value, since errors will set 'stats' to
     * all-1s, and we will deal with that correctly below. */
    netdev_get_stats(iface->netdev, &stats);

    n = 0;
    for (s = iface_stats; s < &iface_stats[N_STATS]; s++) {
        uint64_t value = *(uint64_t *) (((char *) &stats) + s->offset);
        if (value != UINT64_MAX) {
            keys[n] = s->name;
            values[n] = value;
            n++;
        }
    }

    ovsrec_interface_set_statistics(iface->cfg, keys, values, n);
}

void
bridge_run(void)
{
    bool datapath_destroyed;
    struct bridge *br;

    /* Let each bridge do the work that it needs to do. */
    datapath_destroyed = false;
    LIST_FOR_EACH (br, struct bridge, node, &all_bridges) {
        int error = bridge_run_one(br);
        if (error) {
            static struct vlog_rate_limit rl = VLOG_RATE_LIMIT_INIT(1, 5);
            VLOG_ERR_RL(&rl, "bridge %s: datapath was destroyed externally, "
                        "forcing reconfiguration", br->name);
            datapath_destroyed = true;
        }
    }

    /* (Re)configure if necessary. */
    if (ovsdb_idl_run(idl) || datapath_destroyed) {
        const struct ovsrec_open_vswitch *cfg = ovsrec_open_vswitch_first(idl);
        if (cfg) {
            struct ovsdb_idl_txn *txn = ovsdb_idl_txn_create(idl);

            bridge_configure_once(cfg);
            bridge_reconfigure(cfg);

            ovsrec_open_vswitch_set_cur_cfg(cfg, cfg->next_cfg);
            ovsdb_idl_txn_commit(txn);
            ovsdb_idl_txn_destroy(txn); /* XXX */
        } else {
            /* We still need to reconfigure to avoid dangling pointers to
             * now-destroyed ovsrec structures inside bridge data. */
            static const struct ovsrec_open_vswitch null_cfg;

            bridge_reconfigure(&null_cfg);
        }
    }

    /* Refresh interface stats if necessary. */
    if (time_msec() >= iface_stats_timer) {
        struct ovsdb_idl_txn *txn;

        txn = ovsdb_idl_txn_create(idl);
        LIST_FOR_EACH (br, struct bridge, node, &all_bridges) {
            size_t i;

            for (i = 0; i < br->n_ports; i++) {
                struct port *port = br->ports[i];
                size_t j;

                for (j = 0; j < port->n_ifaces; j++) {
                    struct iface *iface = port->ifaces[j];
                    iface_refresh_stats(iface);
                }
            }
        }
        ovsdb_idl_txn_commit(txn);
        ovsdb_idl_txn_destroy(txn); /* XXX */

        iface_stats_timer = time_msec() + IFACE_STATS_INTERVAL;
    }
}

void
bridge_wait(void)
{
    struct bridge *br;

    LIST_FOR_EACH (br, struct bridge, node, &all_bridges) {
        ofproto_wait(br->ofproto);
        if (ofproto_has_controller(br->ofproto)) {
            continue;
        }

        mac_learning_wait(br->ml);
        bond_wait(br);
    }
    ovsdb_idl_wait(idl);
    poll_timer_wait_until(iface_stats_timer);
}

/* Forces 'br' to revalidate all of its flows.  This is appropriate when 'br''s
 * configuration changes.  */
static void
bridge_flush(struct bridge *br)
{
    COVERAGE_INC(bridge_flush);
    ofproto_revalidate_all(br->ofproto);
    mac_learning_flush(br->ml);
}

/* Returns the 'br' interface for the XFLOWP_LOCAL port, or null if 'br' has no
 * such interface. */
static struct iface *
bridge_get_local_iface(struct bridge *br)
{
    size_t i, j;

    for (i = 0; i < br->n_ports; i++) {
        struct port *port = br->ports[i];
        for (j = 0; j < port->n_ifaces; j++) {
            struct iface *iface = port->ifaces[j];
            if (iface->xf_ifidx == XFLOWP_LOCAL) {
                return iface;
            }
        }
    }

    return NULL;
}

/* Bridge unixctl user interface functions. */
static void
bridge_unixctl_fdb_show(struct unixctl_conn *conn,
                        const char *args, void *aux OVS_UNUSED)
{
    struct ds ds = DS_EMPTY_INITIALIZER;
    const struct bridge *br;
    const struct mac_entry *e;

    br = bridge_lookup(args);
    if (!br) {
        unixctl_command_reply(conn, 501, "no such bridge");
        return;
    }

    ds_put_cstr(&ds, " port  VLAN  MAC                Age\n");
    LIST_FOR_EACH (e, struct mac_entry, lru_node, &br->ml->lrus) {
        if (e->port < 0 || e->port >= br->n_ports) {
            continue;
        }
        ds_put_format(&ds, "%5d  %4d  "ETH_ADDR_FMT"  %3d\n",
                      br->ports[e->port]->ifaces[0]->xf_ifidx,
                      e->vlan, ETH_ADDR_ARGS(e->mac), mac_entry_age(e));
    }
    unixctl_command_reply(conn, 200, ds_cstr(&ds));
    ds_destroy(&ds);
}

/* Bridge reconfiguration functions. */
static struct bridge *
bridge_create(const struct ovsrec_bridge *br_cfg)
{
    struct bridge *br;
    int error;

    assert(!bridge_lookup(br_cfg->name));
    br = xzalloc(sizeof *br);

    error = xfif_create_and_open(br_cfg->name, br_cfg->datapath_type,
                                 &br->xfif);
    if (error) {
        free(br);
        return NULL;
    }
    xfif_flow_flush(br->xfif);

    error = ofproto_create(br_cfg->name, br_cfg->datapath_type, &bridge_ofhooks,
                           br, &br->ofproto);
    if (error) {
        VLOG_ERR("failed to create switch %s: %s", br_cfg->name,
                 strerror(error));
        xfif_delete(br->xfif);
        xfif_close(br->xfif);
        free(br);
        return NULL;
    }

    br->name = xstrdup(br_cfg->name);
    br->cfg = br_cfg;
    br->ml = mac_learning_create();
    eth_addr_nicira_random(br->default_ea);

    port_array_init(&br->ifaces);

    shash_init(&br->port_by_name);
    shash_init(&br->iface_by_name);

    list_push_back(&all_bridges, &br->node);

    VLOG_INFO("created bridge %s on %s", br->name, xfif_name(br->xfif));

    return br;
}

static void
bridge_destroy(struct bridge *br)
{
    if (br) {
        int error;

        while (br->n_ports > 0) {
            port_destroy(br->ports[br->n_ports - 1]);
        }
        list_remove(&br->node);
        error = xfif_delete(br->xfif);
        if (error && error != ENOENT) {
            VLOG_ERR("failed to delete %s: %s",
                     xfif_name(br->xfif), strerror(error));
        }
        xfif_close(br->xfif);
        ofproto_destroy(br->ofproto);
        mac_learning_destroy(br->ml);
        port_array_destroy(&br->ifaces);
        shash_destroy(&br->port_by_name);
        shash_destroy(&br->iface_by_name);
        free(br->ports);
        free(br->name);
        free(br);
    }
}

static struct bridge *
bridge_lookup(const char *name)
{
    struct bridge *br;

    LIST_FOR_EACH (br, struct bridge, node, &all_bridges) {
        if (!strcmp(br->name, name)) {
            return br;
        }
    }
    return NULL;
}

/* Handle requests for a listing of all flows known by the OpenFlow
 * stack, including those normally hidden. */
static void
bridge_unixctl_dump_flows(struct unixctl_conn *conn,
                          const char *args, void *aux OVS_UNUSED)
{
    struct bridge *br;
    struct ds results;
    
    br = bridge_lookup(args);
    if (!br) {
        unixctl_command_reply(conn, 501, "Unknown bridge");
        return;
    }

    ds_init(&results);
    ofproto_get_all_flows(br->ofproto, &results);

    unixctl_command_reply(conn, 200, ds_cstr(&results));
    ds_destroy(&results);
}

/* "bridge/reconnect [BRIDGE]": makes BRIDGE drop all of its controller
 * connections and reconnect.  If BRIDGE is not specified, then all bridges
 * drop their controller connections and reconnect. */
static void
bridge_unixctl_reconnect(struct unixctl_conn *conn,
                         const char *args, void *aux OVS_UNUSED)
{
    struct bridge *br;
    if (args[0] != '\0') {
        br = bridge_lookup(args);
        if (!br) {
            unixctl_command_reply(conn, 501, "Unknown bridge");
            return;
        }
        ofproto_reconnect_controllers(br->ofproto);
    } else {
        LIST_FOR_EACH (br, struct bridge, node, &all_bridges) {
            ofproto_reconnect_controllers(br->ofproto);
        }
    }
    unixctl_command_reply(conn, 200, NULL);
}

static int
bridge_run_one(struct bridge *br)
{
    ofproto_revalidate(br->ofproto, mac_learning_run(br->ml));
    bond_run(br);
    return ofproto_run(br->ofproto);
}

static size_t
bridge_get_controllers(const struct ovsrec_open_vswitch *ovs_cfg,
                       const struct bridge *br,
                       struct ovsrec_controller ***controllersp)
{
    struct ovsrec_controller **controllers;
    size_t n_controllers;

    if (br->cfg->n_controller) {
        controllers = br->cfg->controller;
        n_controllers = br->cfg->n_controller;
    } else {
        controllers = ovs_cfg->controller;
        n_controllers = ovs_cfg->n_controller;
    }

    if (n_controllers == 1 && !strcmp(controllers[0]->target, "none")) {
        controllers = NULL;
        n_controllers = 0;
    }

    if (controllersp) {
        *controllersp = controllers;
    }
    return n_controllers;
}

static void
bridge_reconfigure_one(const struct ovsrec_open_vswitch *ovs_cfg,
                       struct bridge *br)
{
    struct shash old_ports, new_ports;
    struct svec listeners, old_listeners;
    struct svec snoops, old_snoops;
    struct shash_node *node;
    size_t i;

    /* Collect old ports. */
    shash_init(&old_ports);
    for (i = 0; i < br->n_ports; i++) {
        shash_add(&old_ports, br->ports[i]->name, br->ports[i]);
    }

    /* Collect new ports. */
    shash_init(&new_ports);
    for (i = 0; i < br->cfg->n_ports; i++) {
        const char *name = br->cfg->ports[i]->name;
        if (!shash_add_once(&new_ports, name, br->cfg->ports[i])) {
            VLOG_WARN("bridge %s: %s specified twice as bridge port",
                      br->name, name);
        }
    }

    /* If we have a controller, then we need a local port.  Complain if the
     * user didn't specify one.
     *
     * XXX perhaps we should synthesize a port ourselves in this case. */
    if (bridge_get_controllers(ovs_cfg, br, NULL)) {
        char local_name[IF_NAMESIZE];
        int error;

        error = xfif_port_get_name(br->xfif, XFLOWP_LOCAL,
                                   local_name, sizeof local_name);
        if (!error && !shash_find(&new_ports, local_name)) {
            VLOG_WARN("bridge %s: controller specified but no local port "
                      "(port named %s) defined",
                      br->name, local_name);
        }
    }

    /* Get rid of deleted ports.
     * Get rid of deleted interfaces on ports that still exist. */
    SHASH_FOR_EACH (node, &old_ports) {
        struct port *port = node->data;
        const struct ovsrec_port *port_cfg;

        port_cfg = shash_find_data(&new_ports, node->name);
        if (!port_cfg) {
            port_destroy(port);
        } else {
            port_del_ifaces(port, port_cfg);
        }
    }

    /* Create new ports.
     * Add new interfaces to existing ports.
     * Reconfigure existing ports. */
    SHASH_FOR_EACH (node, &new_ports) {
        struct port *port = shash_find_data(&old_ports, node->name);
        if (!port) {
            port = port_create(br, node->name);
        }

        port_reconfigure(port, node->data);
        if (!port->n_ifaces) {
            VLOG_WARN("bridge %s: port %s has no interfaces, dropping",
                      br->name, port->name);
            port_destroy(port);
        }
    }
    shash_destroy(&old_ports);
    shash_destroy(&new_ports);

    /* Delete all flows if we're switching from connected to standalone or vice
     * versa.  (XXX Should we delete all flows if we are switching from one
     * controller to another?) */

    /* Configure OpenFlow management listener. */
    svec_init(&listeners);
    svec_add_nocopy(&listeners, xasprintf("punix:%s/%s.mgmt",
                                          ovs_rundir, br->name));
    svec_init(&old_listeners);
    ofproto_get_listeners(br->ofproto, &old_listeners);
    if (!svec_equal(&listeners, &old_listeners)) {
        ofproto_set_listeners(br->ofproto, &listeners);
    }
    svec_destroy(&listeners);
    svec_destroy(&old_listeners);

    /* Configure OpenFlow controller connection snooping. */
    svec_init(&snoops);
    svec_add_nocopy(&snoops, xasprintf("punix:%s/%s.snoop",
                                       ovs_rundir, br->name));
    svec_init(&old_snoops);
    ofproto_get_snoops(br->ofproto, &old_snoops);
    if (!svec_equal(&snoops, &old_snoops)) {
        ofproto_set_snoops(br->ofproto, &snoops);
    }
    svec_destroy(&snoops);
    svec_destroy(&old_snoops);

    mirror_reconfigure(br);
}

static void
bridge_reconfigure_remotes(const struct ovsrec_open_vswitch *ovs_cfg,
                           struct bridge *br,
                           const struct sockaddr_in *managers,
                           size_t n_managers)
{
    struct ovsrec_controller **controllers;
    size_t n_controllers;

    ofproto_set_extra_in_band_remotes(br->ofproto, managers, n_managers);

    n_controllers = bridge_get_controllers(ovs_cfg, br, &controllers);
    if (ofproto_has_controller(br->ofproto) != (n_controllers != 0)) {
        ofproto_flush_flows(br->ofproto);
    }

    if (!n_controllers) {
        union ofp_action action;
        flow_t flow;

        /* Clear out controllers. */
        ofproto_set_controllers(br->ofproto, NULL, 0);

        /* Set up a flow that matches every packet and directs them to
         * OFPP_NORMAL (which goes to us). */
        memset(&action, 0, sizeof action);
        action.type = htons(OFPAT_OUTPUT);
        action.output.len = htons(sizeof action);
        action.output.port = htons(OFPP_NORMAL);
        memset(&flow, 0, sizeof flow);
        flow.wildcards = OVSFW_ALL;
        ofproto_add_flow(br->ofproto, &flow, &action, 1, 0);
    } else {
        struct ofproto_controller *ocs;
        size_t i;

        ocs = xmalloc(n_controllers * sizeof *ocs);
        for (i = 0; i < n_controllers; i++) {
            struct ovsrec_controller *c = controllers[i];
            struct ofproto_controller *oc = &ocs[i];

            if (strcmp(c->target, "discover")) {
                struct iface *local_iface;
                struct in_addr ip;

                local_iface = bridge_get_local_iface(br);
                if (local_iface && c->local_ip
                    && inet_aton(c->local_ip, &ip)) {
                    struct netdev *netdev = local_iface->netdev;
                    struct in_addr mask, gateway;

                    if (!c->local_netmask
                        || !inet_aton(c->local_netmask, &mask)) {
                        mask.s_addr = 0;
                    }
                    if (!c->local_gateway
                        || !inet_aton(c->local_gateway, &gateway)) {
                        gateway.s_addr = 0;
                    }

                    netdev_turn_flags_on(netdev, NETDEV_UP, true);
                    if (!mask.s_addr) {
                        mask.s_addr = guess_netmask(ip.s_addr);
                    }
                    if (!netdev_set_in4(netdev, ip, mask)) {
                        VLOG_INFO("bridge %s: configured IP address "IP_FMT", "
                                  "netmask "IP_FMT,
                                  br->name, IP_ARGS(&ip.s_addr),
                                  IP_ARGS(&mask.s_addr));
                    }

                    if (gateway.s_addr) {
                        if (!netdev_add_router(netdev, gateway)) {
                            VLOG_INFO("bridge %s: configured gateway "IP_FMT,
                                      br->name, IP_ARGS(&gateway.s_addr));
                        }
                    }
                }
            }

            oc->target = c->target;
            oc->max_backoff = c->max_backoff ? *c->max_backoff / 1000 : 8;
            oc->probe_interval = (c->inactivity_probe
                                 ? *c->inactivity_probe / 1000 : 5);
            oc->fail = (!c->fail_mode
                       || !strcmp(c->fail_mode, "standalone")
                       || !strcmp(c->fail_mode, "open")
                       ? OFPROTO_FAIL_STANDALONE
                       : OFPROTO_FAIL_SECURE);
            oc->band = (!c->connection_mode
                       || !strcmp(c->connection_mode, "in-band")
                       ? OFPROTO_IN_BAND
                       : OFPROTO_OUT_OF_BAND);
            oc->accept_re = c->discover_accept_regex;
            oc->update_resolv_conf = c->discover_update_resolv_conf;
            oc->rate_limit = (c->controller_rate_limit
                             ? *c->controller_rate_limit : 0);
            oc->burst_limit = (c->controller_burst_limit
                              ? *c->controller_burst_limit : 0);
        }
        ofproto_set_controllers(br->ofproto, ocs, n_controllers);
        free(ocs);
    }
}

static void
bridge_get_all_ifaces(const struct bridge *br, struct shash *ifaces)
{
    size_t i, j;

    shash_init(ifaces);
    for (i = 0; i < br->n_ports; i++) {
        struct port *port = br->ports[i];
        for (j = 0; j < port->n_ifaces; j++) {
            struct iface *iface = port->ifaces[j];
            shash_add_once(ifaces, iface->name, iface);
        }
        if (port->n_ifaces > 1 && port->cfg->bond_fake_iface) {
            shash_add_once(ifaces, port->name, NULL);
        }
    }
}

/* For robustness, in case the administrator moves around datapath ports behind
 * our back, we re-check all the datapath port numbers here.
 *
 * This function will set the 'xf_ifidx' members of interfaces that have
 * disappeared to -1, so only call this function from a context where those
 * 'struct iface's will be removed from the bridge.  Otherwise, the -1
 * 'xf_ifidx'es will cause trouble later when we try to send them to the
 * datapath, which doesn't support UINT16_MAX+1 ports. */
static void
bridge_fetch_dp_ifaces(struct bridge *br)
{
    struct xflow_port *xfif_ports;
    size_t n_xfif_ports;
    size_t i, j;

    /* Reset all interface numbers. */
    for (i = 0; i < br->n_ports; i++) {
        struct port *port = br->ports[i];
        for (j = 0; j < port->n_ifaces; j++) {
            struct iface *iface = port->ifaces[j];
            iface->xf_ifidx = -1;
        }
    }
    port_array_clear(&br->ifaces);

    xfif_port_list(br->xfif, &xfif_ports, &n_xfif_ports);
    for (i = 0; i < n_xfif_ports; i++) {
        struct xflow_port *p = &xfif_ports[i];
        struct iface *iface = iface_lookup(br, p->devname);
        if (iface) {
            if (iface->xf_ifidx >= 0) {
                VLOG_WARN("%s reported interface %s twice",
                          xfif_name(br->xfif), p->devname);
            } else if (iface_from_xf_ifidx(br, p->port)) {
                VLOG_WARN("%s reported interface %"PRIu16" twice",
                          xfif_name(br->xfif), p->port);
            } else {
                port_array_set(&br->ifaces, p->port, iface);
                iface->xf_ifidx = p->port;
            }

            if (iface->cfg) {
                int64_t ofport = (iface->xf_ifidx >= 0
                                  ? xflow_port_to_ofp_port(iface->xf_ifidx)
                                  : -1);
                ovsrec_interface_set_ofport(iface->cfg, &ofport, 1);
            }
        }
    }
    free(xfif_ports);
}

/* Bridge packet processing functions. */

static int
bond_hash(const uint8_t mac[ETH_ADDR_LEN])
{
    return hash_bytes(mac, ETH_ADDR_LEN, 0) & BOND_MASK;
}

static struct bond_entry *
lookup_bond_entry(const struct port *port, const uint8_t mac[ETH_ADDR_LEN])
{
    return &port->bond_hash[bond_hash(mac)];
}

static int
bond_choose_iface(const struct port *port)
{
    static struct vlog_rate_limit rl = VLOG_RATE_LIMIT_INIT(5, 20);
    size_t i, best_down_slave = -1;
    long long next_delay_expiration = LLONG_MAX;

    for (i = 0; i < port->n_ifaces; i++) {
        struct iface *iface = port->ifaces[i];

        if (iface->enabled) {
            return i;
        } else if (iface->delay_expires < next_delay_expiration) {
            best_down_slave = i;
            next_delay_expiration = iface->delay_expires;
        }
    }

    if (best_down_slave != -1) {
        struct iface *iface = port->ifaces[best_down_slave];

        VLOG_INFO_RL(&rl, "interface %s: skipping remaining %lli ms updelay "
                     "since no other interface is up", iface->name,
                     iface->delay_expires - time_msec());
        bond_enable_slave(iface, true);
    }

    return best_down_slave;
}

static bool
choose_output_iface(const struct port *port, const uint8_t *dl_src,
                    uint16_t *xf_ifidx, tag_type *tags)
{
    struct iface *iface;

    assert(port->n_ifaces);
    if (port->n_ifaces == 1) {
        iface = port->ifaces[0];
    } else {
        struct bond_entry *e = lookup_bond_entry(port, dl_src);
        if (e->iface_idx < 0 || e->iface_idx >= port->n_ifaces
            || !port->ifaces[e->iface_idx]->enabled) {
            /* XXX select interface properly.  The current interface selection
             * is only good for testing the rebalancing code. */
            e->iface_idx = bond_choose_iface(port);
            if (e->iface_idx < 0) {
                *tags |= port->no_ifaces_tag;
                return false;
            }
            e->iface_tag = tag_create_random();
            ((struct port *) port)->bond_compat_is_stale = true;
        }
        *tags |= e->iface_tag;
        iface = port->ifaces[e->iface_idx];
    }
    *xf_ifidx = iface->xf_ifidx;
    *tags |= iface->tag;        /* Currently only used for bonding. */
    return true;
}

static void
bond_link_status_update(struct iface *iface, bool carrier)
{
    static struct vlog_rate_limit rl = VLOG_RATE_LIMIT_INIT(5, 20);
    struct port *port = iface->port;

    if ((carrier == iface->enabled) == (iface->delay_expires == LLONG_MAX)) {
        /* Nothing to do. */
        return;
    }
    VLOG_INFO_RL(&rl, "interface %s: carrier %s",
                 iface->name, carrier ? "detected" : "dropped");
    if (carrier == iface->enabled) {
        iface->delay_expires = LLONG_MAX;
        VLOG_INFO_RL(&rl, "interface %s: will not be %s",
                     iface->name, carrier ? "disabled" : "enabled");
    } else if (carrier && port->active_iface < 0) {
        bond_enable_slave(iface, true);
        if (port->updelay) {
            VLOG_INFO_RL(&rl, "interface %s: skipping %d ms updelay since no "
                         "other interface is up", iface->name, port->updelay);
        }
    } else {
        int delay = carrier ? port->updelay : port->downdelay;
        iface->delay_expires = time_msec() + delay;
        if (delay) {
            VLOG_INFO_RL(&rl,
                         "interface %s: will be %s if it stays %s for %d ms",
                         iface->name,
                         carrier ? "enabled" : "disabled",
                         carrier ? "up" : "down",
                         delay);
        }
    }
}

static void
bond_choose_active_iface(struct port *port)
{
    static struct vlog_rate_limit rl = VLOG_RATE_LIMIT_INIT(5, 20);

    port->active_iface = bond_choose_iface(port);
    port->active_iface_tag = tag_create_random();
    if (port->active_iface >= 0) {
        VLOG_INFO_RL(&rl, "port %s: active interface is now %s",
                     port->name, port->ifaces[port->active_iface]->name);
    } else {
        VLOG_WARN_RL(&rl, "port %s: all ports disabled, no active interface",
                     port->name);
    }
}

static void
bond_enable_slave(struct iface *iface, bool enable)
{
    struct port *port = iface->port;
    struct bridge *br = port->bridge;

    /* This acts as a recursion check.  If the act of disabling a slave
     * causes a different slave to be enabled, the flag will allow us to
     * skip redundant work when we reenter this function.  It must be
     * cleared on exit to keep things safe with multiple bonds. */
    static bool moving_active_iface = false;

    iface->delay_expires = LLONG_MAX;
    if (enable == iface->enabled) {
        return;
    }

    iface->enabled = enable;
    if (!iface->enabled) {
        VLOG_WARN("interface %s: disabled", iface->name);
        ofproto_revalidate(br->ofproto, iface->tag);
        if (iface->port_ifidx == port->active_iface) {
            ofproto_revalidate(br->ofproto,
                               port->active_iface_tag);

            /* Disabling a slave can lead to another slave being immediately
             * enabled if there will be no active slaves but one is waiting
             * on an updelay.  In this case we do not need to run most of the
             * code for the newly enabled slave since there was no period
             * without an active slave and it is redundant with the disabling
             * path. */
            moving_active_iface = true;
            bond_choose_active_iface(port);
        }
        bond_send_learning_packets(port);
    } else {
        VLOG_WARN("interface %s: enabled", iface->name);
        if (port->active_iface < 0 && !moving_active_iface) {
            ofproto_revalidate(br->ofproto, port->no_ifaces_tag);
            bond_choose_active_iface(port);
            bond_send_learning_packets(port);
        }
        iface->tag = tag_create_random();
    }

    moving_active_iface = false;
    port->bond_compat_is_stale = true;
}

/* Attempts to make the sum of the bond slaves' statistics appear on the fake
 * bond interface. */
static void
bond_update_fake_iface_stats(struct port *port)
{
    struct netdev_stats bond_stats;
    struct netdev *bond_dev;
    size_t i;

    memset(&bond_stats, 0, sizeof bond_stats);

    for (i = 0; i < port->n_ifaces; i++) {
        struct netdev_stats slave_stats;

        if (!netdev_get_stats(port->ifaces[i]->netdev, &slave_stats)) {
            /* XXX: We swap the stats here because they are swapped back when
             * reported by the internal device.  The reason for this is
             * internal devices normally represent packets going into the system
             * but when used as fake bond device they represent packets leaving
             * the system.  We really should do this in the internal device
             * itself because changing it here reverses the counts from the
             * perspective of the switch.  However, the internal device doesn't
             * know what type of device it represents so we have to do it here
             * for now. */
            bond_stats.tx_packets += slave_stats.rx_packets;
            bond_stats.tx_bytes += slave_stats.rx_bytes;
            bond_stats.rx_packets += slave_stats.tx_packets;
            bond_stats.rx_bytes += slave_stats.tx_bytes;
        }
    }

    if (!netdev_open_default(port->name, &bond_dev)) {
        netdev_set_stats(bond_dev, &bond_stats);
        netdev_close(bond_dev);
    }
}

static void
bond_run(struct bridge *br)
{
    size_t i, j;

    for (i = 0; i < br->n_ports; i++) {
        struct port *port = br->ports[i];

        if (port->n_ifaces >= 2) {
            for (j = 0; j < port->n_ifaces; j++) {
                struct iface *iface = port->ifaces[j];
                if (time_msec() >= iface->delay_expires) {
                    bond_enable_slave(iface, !iface->enabled);
                }
            }

            if (port->bond_fake_iface
                && time_msec() >= port->bond_next_fake_iface_update) {
                bond_update_fake_iface_stats(port);
                port->bond_next_fake_iface_update = time_msec() + 1000;
            }
        }

        if (port->bond_compat_is_stale) {
            port->bond_compat_is_stale = false;
            port_update_bond_compat(port);
        }
    }
}

static void
bond_wait(struct bridge *br)
{
    size_t i, j;

    for (i = 0; i < br->n_ports; i++) {
        struct port *port = br->ports[i];
        if (port->n_ifaces < 2) {
            continue;
        }
        for (j = 0; j < port->n_ifaces; j++) {
            struct iface *iface = port->ifaces[j];
            if (iface->delay_expires != LLONG_MAX) {
                poll_timer_wait_until(iface->delay_expires);
            }
        }
        if (port->bond_fake_iface) {
            poll_timer_wait_until(port->bond_next_fake_iface_update);
        }
    }
}

static bool
set_dst(struct dst *p, const flow_t *flow,
        const struct port *in_port, const struct port *out_port,
        tag_type *tags)
{
    p->vlan = (out_port->vlan >= 0 ? OFP_VLAN_NONE
              : in_port->vlan >= 0 ? in_port->vlan
              : ntohs(flow->dl_vlan));
    return choose_output_iface(out_port, flow->dl_src, &p->xf_ifidx, tags);
}

static void
swap_dst(struct dst *p, struct dst *q)
{
    struct dst tmp = *p;
    *p = *q;
    *q = tmp;
}

/* Moves all the dsts with vlan == 'vlan' to the front of the 'n_dsts' in
 * 'dsts'.  (This may help performance by reducing the number of VLAN changes
 * that we push to the datapath.  We could in fact fully sort the array by
 * vlan, but in most cases there are at most two different vlan tags so that's
 * possibly overkill.) */
static void
partition_dsts(struct dst *dsts, size_t n_dsts, int vlan)
{
    struct dst *first = dsts;
    struct dst *last = dsts + n_dsts;

    while (first != last) {
        /* Invariants:
         *      - All dsts < first have vlan == 'vlan'.
         *      - All dsts >= last have vlan != 'vlan'.
         *      - first < last. */
        while (first->vlan == vlan) {
            if (++first == last) {
                return;
            }
        }

        /* Same invariants, plus one additional:
         *      - first->vlan != vlan.
         */
        while (last[-1].vlan != vlan) {
            if (--last == first) {
                return;
            }
        }

        /* Same invariants, plus one additional:
         *      - last[-1].vlan == vlan.*/
        swap_dst(first++, --last);
    }
}

static int
mirror_mask_ffs(mirror_mask_t mask)
{
    BUILD_ASSERT_DECL(sizeof(unsigned int) >= sizeof(mask));
    return ffs(mask);
}

static bool
dst_is_duplicate(const struct dst *dsts, size_t n_dsts,
                 const struct dst *test)
{
    size_t i;
    for (i = 0; i < n_dsts; i++) {
        if (dsts[i].vlan == test->vlan && dsts[i].xf_ifidx == test->xf_ifidx) {
            return true;
        }
    }
    return false;
}

static bool
port_trunks_vlan(const struct port *port, uint16_t vlan)
{
    return (port->vlan < 0
            && (!port->trunks || bitmap_is_set(port->trunks, vlan)));
}

static bool
port_includes_vlan(const struct port *port, uint16_t vlan)
{
    return vlan == port->vlan || port_trunks_vlan(port, vlan);
}

static size_t
compose_dsts(const struct bridge *br, const flow_t *flow, uint16_t vlan,
             const struct port *in_port, const struct port *out_port,
             struct dst dsts[], tag_type *tags, uint16_t *nf_output_iface)
{
    mirror_mask_t mirrors = in_port->src_mirrors;
    struct dst *dst = dsts;
    size_t i;

    if (out_port == FLOOD_PORT) {
        /* XXX use XFLOW_FLOOD if no vlans or bonding. */
        /* XXX even better, define each VLAN as a datapath port group */
        for (i = 0; i < br->n_ports; i++) {
            struct port *port = br->ports[i];
            if (port != in_port && port_includes_vlan(port, vlan)
                && !port->is_mirror_output_port
                && set_dst(dst, flow, in_port, port, tags)) {
                mirrors |= port->dst_mirrors;
                dst++;
            }
        }
        *nf_output_iface = NF_OUT_FLOOD;
    } else if (out_port && set_dst(dst, flow, in_port, out_port, tags)) {
        *nf_output_iface = dst->xf_ifidx;
        mirrors |= out_port->dst_mirrors;
        dst++;
    }

    while (mirrors) {
        struct mirror *m = br->mirrors[mirror_mask_ffs(mirrors) - 1];
        if (!m->n_vlans || vlan_is_mirrored(m, vlan)) {
            if (m->out_port) {
                if (set_dst(dst, flow, in_port, m->out_port, tags)
                    && !dst_is_duplicate(dsts, dst - dsts, dst)) {
                    dst++;
                }
            } else {
                for (i = 0; i < br->n_ports; i++) {
                    struct port *port = br->ports[i];
                    if (port_includes_vlan(port, m->out_vlan)
                        && set_dst(dst, flow, in_port, port, tags))
                    {
                        int flow_vlan;

                        if (port->vlan < 0) {
                            dst->vlan = m->out_vlan;
                        }
                        if (dst_is_duplicate(dsts, dst - dsts, dst)) {
                            continue;
                        }

                        /* Use the vlan tag on the original flow instead of
                         * the one passed in the vlan parameter.  This ensures
                         * that we compare the vlan from before any implicit
                         * tagging tags place. This is necessary because
                         * dst->vlan is the final vlan, after removing implicit
                         * tags. */
                        flow_vlan = ntohs(flow->dl_vlan);
                        if (flow_vlan == 0) {
                            flow_vlan = OFP_VLAN_NONE;
                        }
                        if (port == in_port && dst->vlan == flow_vlan) {
                            /* Don't send out input port on same VLAN. */
                            continue;
                        }
                        dst++;
                    }
                }
            }
        }
        mirrors &= mirrors - 1;
    }

    partition_dsts(dsts, dst - dsts, ntohs(flow->dl_vlan));
    return dst - dsts;
}

static void OVS_UNUSED
print_dsts(const struct dst *dsts, size_t n)
{
    for (; n--; dsts++) {
        printf(">p%"PRIu16, dsts->xf_ifidx);
        if (dsts->vlan != OFP_VLAN_NONE) {
            printf("v%"PRIu16, dsts->vlan);
        }
    }
}

static void
compose_actions(struct bridge *br, const flow_t *flow, uint16_t vlan,
                const struct port *in_port, const struct port *out_port,
                tag_type *tags, struct xflow_actions *actions,
                uint16_t *nf_output_iface)
{
    struct dst dsts[DP_MAX_PORTS * (MAX_MIRRORS + 1)];
    size_t n_dsts;
    const struct dst *p;
    uint16_t cur_vlan;

    n_dsts = compose_dsts(br, flow, vlan, in_port, out_port, dsts, tags,
                          nf_output_iface);

    cur_vlan = ntohs(flow->dl_vlan);
    for (p = dsts; p < &dsts[n_dsts]; p++) {
        union xflow_action *a;
        if (p->vlan != cur_vlan) {
            if (p->vlan == OFP_VLAN_NONE) {
                xflow_actions_add(actions, XFLOWAT_STRIP_VLAN);
            } else {
                a = xflow_actions_add(actions, XFLOWAT_SET_DL_TCI);
                a->dl_tci.tci = htons(p->vlan & VLAN_VID_MASK);
                a->dl_tci.mask = htons(VLAN_VID_MASK);
            }
            cur_vlan = p->vlan;
        }
        a = xflow_actions_add(actions, XFLOWAT_OUTPUT);
        a->output.port = p->xf_ifidx;
    }
}

/* Returns the effective vlan of a packet, taking into account both the
 * 802.1Q header and implicitly tagged ports.  A value of 0 indicates that
 * the packet is untagged and -1 indicates it has an invalid header and
 * should be dropped. */
static int flow_get_vlan(struct bridge *br, const flow_t *flow,
                         struct port *in_port, bool have_packet)
{
    /* Note that dl_vlan of 0 and of OFP_VLAN_NONE both mean that the packet
     * belongs to VLAN 0, so we should treat both cases identically.  (In the
     * former case, the packet has an 802.1Q header that specifies VLAN 0,
     * presumably to allow a priority to be specified.  In the latter case, the
     * packet does not have any 802.1Q header.) */
    int vlan = ntohs(flow->dl_vlan);
    if (vlan == OFP_VLAN_NONE) {
        vlan = 0;
    }
    if (in_port->vlan >= 0) {
        if (vlan) {
            /* XXX support double tagging? */
            if (have_packet) {
                static struct vlog_rate_limit rl = VLOG_RATE_LIMIT_INIT(1, 5);
                VLOG_WARN_RL(&rl, "bridge %s: dropping VLAN %"PRIu16" tagged "
                             "packet received on port %s configured with "
                             "implicit VLAN %"PRIu16,
                             br->name, ntohs(flow->dl_vlan),
                             in_port->name, in_port->vlan);
            }
            return -1;
        }
        vlan = in_port->vlan;
    } else {
        if (!port_includes_vlan(in_port, vlan)) {
            if (have_packet) {
                static struct vlog_rate_limit rl = VLOG_RATE_LIMIT_INIT(1, 5);
                VLOG_WARN_RL(&rl, "bridge %s: dropping VLAN %d tagged "
                             "packet received on port %s not configured for "
                             "trunking VLAN %d",
                             br->name, vlan, in_port->name, vlan);
            }
            return -1;
        }
    }

    return vlan;
}

/* A VM broadcasts a gratuitous ARP to indicate that it has resumed after
 * migration.  Older Citrix-patched Linux DomU used gratuitous ARP replies to
 * indicate this; newer upstream kernels use gratuitous ARP requests. */
static bool
is_gratuitous_arp(const flow_t *flow)
{
    return (flow->dl_type == htons(ETH_TYPE_ARP)
            && eth_addr_is_broadcast(flow->dl_dst)
            && (flow->nw_proto == ARP_OP_REPLY
                || (flow->nw_proto == ARP_OP_REQUEST
                    && flow->nw_src == flow->nw_dst)));
}

static void
update_learning_table(struct bridge *br, const flow_t *flow, int vlan,
                      struct port *in_port)
{
    enum grat_arp_lock_type lock_type;
    tag_type rev_tag;

    /* We don't want to learn from gratuitous ARP packets that are reflected
     * back over bond slaves so we lock the learning table. */
    lock_type = !is_gratuitous_arp(flow) ? GRAT_ARP_LOCK_NONE :
                    (in_port->n_ifaces == 1) ? GRAT_ARP_LOCK_SET :
                                               GRAT_ARP_LOCK_CHECK;

    rev_tag = mac_learning_learn(br->ml, flow->dl_src, vlan, in_port->port_idx,
                                 lock_type);
    if (rev_tag) {
        /* The log messages here could actually be useful in debugging,
         * so keep the rate limit relatively high. */
        static struct vlog_rate_limit rl = VLOG_RATE_LIMIT_INIT(30,
                                                                300);
        VLOG_DBG_RL(&rl, "bridge %s: learned that "ETH_ADDR_FMT" is "
                    "on port %s in VLAN %d",
                    br->name, ETH_ADDR_ARGS(flow->dl_src),
                    in_port->name, vlan);
        ofproto_revalidate(br->ofproto, rev_tag);
    }
}

/* Determines whether packets in 'flow' within 'br' should be forwarded or
 * dropped.  Returns true if they may be forwarded, false if they should be
 * dropped.
 *
 * If 'have_packet' is true, it indicates that the caller is processing a
 * received packet.  If 'have_packet' is false, then the caller is just
 * revalidating an existing flow because configuration has changed.  Either
 * way, 'have_packet' only affects logging (there is no point in logging errors
 * during revalidation).
 *
 * Sets '*in_portp' to the input port.  This will be a null pointer if
 * flow->in_port does not designate a known input port (in which case
 * is_admissible() returns false).
 *
 * When returning true, sets '*vlanp' to the effective VLAN of the input
 * packet, as returned by flow_get_vlan().
 *
 * May also add tags to '*tags', although the current implementation only does
 * so in one special case.
 */
static bool
is_admissible(struct bridge *br, const flow_t *flow, bool have_packet,
              tag_type *tags, int *vlanp, struct port **in_portp)
{
    struct iface *in_iface;
    struct port *in_port;
    int vlan;

    /* Find the interface and port structure for the received packet. */
    in_iface = iface_from_xf_ifidx(br, ofp_port_to_xflow_port(flow->in_port));
    if (!in_iface) {
        /* No interface?  Something fishy... */
        if (have_packet) {
            /* Odd.  A few possible reasons here:
             *
             * - We deleted an interface but there are still a few packets
             *   queued up from it.
             *
             * - Someone externally added an interface (e.g. with "ovs-dpctl
             *   add-if") that we don't know about.
             *
             * - Packet arrived on the local port but the local port is not
             *   one of our bridge ports.
             */
            static struct vlog_rate_limit rl = VLOG_RATE_LIMIT_INIT(1, 5);

            VLOG_WARN_RL(&rl, "bridge %s: received packet on unknown "
                         "interface %"PRIu16, br->name, flow->in_port); 
        }

        *in_portp = NULL;
        return false;
    }
    *in_portp = in_port = in_iface->port;
    *vlanp = vlan = flow_get_vlan(br, flow, in_port, have_packet);
    if (vlan < 0) {
        return false;
    }

    /* Drop frames for reserved multicast addresses. */
    if (eth_addr_is_reserved(flow->dl_dst)) {
        return false;
    }

    /* Drop frames on ports reserved for mirroring. */
    if (in_port->is_mirror_output_port) {
        if (have_packet) {
            static struct vlog_rate_limit rl = VLOG_RATE_LIMIT_INIT(1, 5);
            VLOG_WARN_RL(&rl, "bridge %s: dropping packet received on port "
                         "%s, which is reserved exclusively for mirroring",
                         br->name, in_port->name);
        }
        return false;
    }

    /* Packets received on bonds need special attention to avoid duplicates. */
    if (in_port->n_ifaces > 1) {
        int src_idx;
        bool is_grat_arp_locked;

        if (eth_addr_is_multicast(flow->dl_dst)) {
            *tags |= in_port->active_iface_tag;
            if (in_port->active_iface != in_iface->port_ifidx) {
                /* Drop all multicast packets on inactive slaves. */
                return false;
            }
        }

        /* Drop all packets for which we have learned a different input
         * port, because we probably sent the packet on one slave and got
         * it back on the other.  Gratuitous ARP packets are an exception
         * to this rule: the host has moved to another switch.  The exception
         * to the exception is if we locked the learning table to avoid
         * reflections on bond slaves.  If this is the case, just drop the
         * packet now. */
        src_idx = mac_learning_lookup(br->ml, flow->dl_src, vlan,
                                      &is_grat_arp_locked);
        if (src_idx != -1 && src_idx != in_port->port_idx &&
            (!is_gratuitous_arp(flow) || is_grat_arp_locked)) {
                return false;
        }
    }

    return true;
}

/* If the composed actions may be applied to any packet in the given 'flow',
 * returns true.  Otherwise, the actions should only be applied to 'packet', or
 * not at all, if 'packet' was NULL. */
static bool
process_flow(struct bridge *br, const flow_t *flow,
             const struct ofpbuf *packet, struct xflow_actions *actions,
             tag_type *tags, uint16_t *nf_output_iface)
{
    struct port *in_port;
    struct port *out_port;
    int vlan;
    int out_port_idx;

    /* Check whether we should drop packets in this flow. */
    if (!is_admissible(br, flow, packet != NULL, tags, &vlan, &in_port)) {
        out_port = NULL;
        goto done;
    }

    /* Learn source MAC (but don't try to learn from revalidation). */
    if (packet) {
        update_learning_table(br, flow, vlan, in_port);
    }

    /* Determine output port. */
    out_port_idx = mac_learning_lookup_tag(br->ml, flow->dl_dst, vlan, tags,
                                           NULL);
    if (out_port_idx >= 0 && out_port_idx < br->n_ports) {
        out_port = br->ports[out_port_idx];
    } else if (!packet && !eth_addr_is_multicast(flow->dl_dst)) {
        /* If we are revalidating but don't have a learning entry then
         * eject the flow.  Installing a flow that floods packets opens
         * up a window of time where we could learn from a packet reflected
         * on a bond and blackhole packets before the learning table is
         * updated to reflect the correct port. */
        return false;
    } else {
        out_port = FLOOD_PORT;
    }

    /* Don't send packets out their input ports. */
    if (in_port == out_port) {
        out_port = NULL;
    }

done:
    if (in_port) {
        compose_actions(br, flow, vlan, in_port, out_port, tags, actions,
                        nf_output_iface);
    }

    return true;
}

/* Careful: 'opp' is in host byte order and opp->port_no is an OFP port
 * number. */
static void
bridge_port_changed_ofhook_cb(enum ofp_port_reason reason,
                              const struct ofp_phy_port *opp,
                              void *br_)
{
    struct bridge *br = br_;
    struct iface *iface;
    struct port *port;

    iface = iface_from_xf_ifidx(br, ofp_port_to_xflow_port(opp->port_no));
    if (!iface) {
        return;
    }
    port = iface->port;

    if (reason == OFPPR_DELETE) {
        VLOG_WARN("bridge %s: interface %s deleted unexpectedly",
                  br->name, iface->name);
        iface_destroy(iface);
        if (!port->n_ifaces) {
            VLOG_WARN("bridge %s: port %s has no interfaces, dropping",
                      br->name, port->name);
            port_destroy(port);
        }

        bridge_flush(br);
    } else {
        if (port->n_ifaces > 1) {
            bool up = !(opp->state & OFPPS_LINK_DOWN);
            bond_link_status_update(iface, up);
            port_update_bond_compat(port);
        }
    }
}

static bool
bridge_normal_ofhook_cb(const flow_t *flow, const struct ofpbuf *packet,
                        struct xflow_actions *actions, tag_type *tags,
                        uint16_t *nf_output_iface, void *br_)
{
    struct bridge *br = br_;

    COVERAGE_INC(bridge_process_flow);
    return process_flow(br, flow, packet, actions, tags, nf_output_iface);
}

static void
bridge_account_flow_ofhook_cb(const flow_t *flow,
                              const union xflow_action *actions,
                              size_t n_actions, unsigned long long int n_bytes,
                              void *br_)
{
    struct bridge *br = br_;
    const union xflow_action *a;
    struct port *in_port;
    tag_type tags = 0;
    int vlan;

    /* Feed information from the active flows back into the learning table
     * to ensure that table is always in sync with what is actually flowing
     * through the datapath. */
    if (is_admissible(br, flow, false, &tags, &vlan, &in_port)) {
        update_learning_table(br, flow, vlan, in_port);
    }

    if (!br->has_bonded_ports) {
        return;
    }

    for (a = actions; a < &actions[n_actions]; a++) {
        if (a->type == XFLOWAT_OUTPUT) {
            struct port *out_port = port_from_xf_ifidx(br, a->output.port);
            if (out_port && out_port->n_ifaces >= 2) {
                struct bond_entry *e = lookup_bond_entry(out_port,
                                                         flow->dl_src);
                e->tx_bytes += n_bytes;
            }
        }
    }
}

static void
bridge_account_checkpoint_ofhook_cb(void *br_)
{
    struct bridge *br = br_;
    long long int now;
    size_t i;

    if (!br->has_bonded_ports) {
        return;
    }

    now = time_msec();
    for (i = 0; i < br->n_ports; i++) {
        struct port *port = br->ports[i];
        if (port->n_ifaces > 1 && now >= port->bond_next_rebalance) {
            port->bond_next_rebalance = now + port->bond_rebalance_interval;
            bond_rebalance_port(port);
        }
    }
}

static struct ofhooks bridge_ofhooks = {
    bridge_port_changed_ofhook_cb,
    bridge_normal_ofhook_cb,
    bridge_account_flow_ofhook_cb,
    bridge_account_checkpoint_ofhook_cb,
};

/* Bonding functions. */

/* Statistics for a single interface on a bonded port, used for load-based
 * bond rebalancing.  */
struct slave_balance {
    struct iface *iface;        /* The interface. */
    uint64_t tx_bytes;          /* Sum of hashes[*]->tx_bytes. */

    /* All the "bond_entry"s that are assigned to this interface, in order of
     * increasing tx_bytes. */
    struct bond_entry **hashes;
    size_t n_hashes;
};

/* Sorts pointers to pointers to bond_entries in ascending order by the
 * interface to which they are assigned, and within a single interface in
 * ascending order of bytes transmitted. */
static int
compare_bond_entries(const void *a_, const void *b_)
{
    const struct bond_entry *const *ap = a_;
    const struct bond_entry *const *bp = b_;
    const struct bond_entry *a = *ap;
    const struct bond_entry *b = *bp;
    if (a->iface_idx != b->iface_idx) {
        return a->iface_idx > b->iface_idx ? 1 : -1;
    } else if (a->tx_bytes != b->tx_bytes) {
        return a->tx_bytes > b->tx_bytes ? 1 : -1;
    } else {
        return 0;
    }
}

/* Sorts slave_balances so that enabled ports come first, and otherwise in
 * *descending* order by number of bytes transmitted. */
static int
compare_slave_balance(const void *a_, const void *b_)
{
    const struct slave_balance *a = a_;
    const struct slave_balance *b = b_;
    if (a->iface->enabled != b->iface->enabled) {
        return a->iface->enabled ? -1 : 1;
    } else if (a->tx_bytes != b->tx_bytes) {
        return a->tx_bytes > b->tx_bytes ? -1 : 1;
    } else {
        return 0;
    }
}

static void
swap_bals(struct slave_balance *a, struct slave_balance *b)
{
    struct slave_balance tmp = *a;
    *a = *b;
    *b = tmp;
}

/* Restores the 'n_bals' slave_balance structures in 'bals' to sorted order
 * given that 'p' (and only 'p') might be in the wrong location.
 *
 * This function invalidates 'p', since it might now be in a different memory
 * location. */
static void
resort_bals(struct slave_balance *p,
            struct slave_balance bals[], size_t n_bals)
{
    if (n_bals > 1) {
        for (; p > bals && p->tx_bytes > p[-1].tx_bytes; p--) {
            swap_bals(p, p - 1);
        }
        for (; p < &bals[n_bals - 1] && p->tx_bytes < p[1].tx_bytes; p++) {
            swap_bals(p, p + 1);
        }
    }
}

static void
log_bals(const struct slave_balance *bals, size_t n_bals, struct port *port)
{
    if (VLOG_IS_DBG_ENABLED()) {
        struct ds ds = DS_EMPTY_INITIALIZER;
        const struct slave_balance *b;

        for (b = bals; b < bals + n_bals; b++) {
            size_t i;

            if (b > bals) {
                ds_put_char(&ds, ',');
            }
            ds_put_format(&ds, " %s %"PRIu64"kB",
                          b->iface->name, b->tx_bytes / 1024);

            if (!b->iface->enabled) {
                ds_put_cstr(&ds, " (disabled)");
            }
            if (b->n_hashes > 0) {
                ds_put_cstr(&ds, " (");
                for (i = 0; i < b->n_hashes; i++) {
                    const struct bond_entry *e = b->hashes[i];
                    if (i > 0) {
                        ds_put_cstr(&ds, " + ");
                    }
                    ds_put_format(&ds, "h%td: %"PRIu64"kB",
                                  e - port->bond_hash, e->tx_bytes / 1024);
                }
                ds_put_cstr(&ds, ")");
            }
        }
        VLOG_DBG("bond %s:%s", port->name, ds_cstr(&ds));
        ds_destroy(&ds);
    }
}

/* Shifts 'hash' from 'from' to 'to' within 'port'. */
static void
bond_shift_load(struct slave_balance *from, struct slave_balance *to,
                int hash_idx)
{
    struct bond_entry *hash = from->hashes[hash_idx];
    struct port *port = from->iface->port;
    uint64_t delta = hash->tx_bytes;

    VLOG_INFO("bond %s: shift %"PRIu64"kB of load (with hash %td) "
              "from %s to %s (now carrying %"PRIu64"kB and "
              "%"PRIu64"kB load, respectively)",
              port->name, delta / 1024, hash - port->bond_hash,
              from->iface->name, to->iface->name,
              (from->tx_bytes - delta) / 1024,
              (to->tx_bytes + delta) / 1024);

    /* Delete element from from->hashes.
     *
     * We don't bother to add the element to to->hashes because not only would
     * it require more work, the only purpose it would be to allow that hash to
     * be migrated to another slave in this rebalancing run, and there is no
     * point in doing that.  */
    if (hash_idx == 0) {
        from->hashes++;
    } else {
        memmove(from->hashes + hash_idx, from->hashes + hash_idx + 1,
                (from->n_hashes - (hash_idx + 1)) * sizeof *from->hashes);
    }
    from->n_hashes--;

    /* Shift load away from 'from' to 'to'. */
    from->tx_bytes -= delta;
    to->tx_bytes += delta;

    /* Arrange for flows to be revalidated. */
    ofproto_revalidate(port->bridge->ofproto, hash->iface_tag);
    hash->iface_idx = to->iface->port_ifidx;
    hash->iface_tag = tag_create_random();
}

static void
bond_rebalance_port(struct port *port)
{
    struct slave_balance bals[DP_MAX_PORTS];
    size_t n_bals;
    struct bond_entry *hashes[BOND_MASK + 1];
    struct slave_balance *b, *from, *to;
    struct bond_entry *e;
    size_t i;

    /* Sets up 'bals' to describe each of the port's interfaces, sorted in
     * descending order of tx_bytes, so that bals[0] represents the most
     * heavily loaded slave and bals[n_bals - 1] represents the least heavily
     * loaded slave.
     *
     * The code is a bit tricky: to avoid dynamically allocating a 'hashes'
     * array for each slave_balance structure, we sort our local array of
     * hashes in order by slave, so that all of the hashes for a given slave
     * become contiguous in memory, and then we point each 'hashes' members of
     * a slave_balance structure to the start of a contiguous group. */
    n_bals = port->n_ifaces;
    for (b = bals; b < &bals[n_bals]; b++) {
        b->iface = port->ifaces[b - bals];
        b->tx_bytes = 0;
        b->hashes = NULL;
        b->n_hashes = 0;
    }
    for (i = 0; i <= BOND_MASK; i++) {
        hashes[i] = &port->bond_hash[i];
    }
    qsort(hashes, BOND_MASK + 1, sizeof *hashes, compare_bond_entries);
    for (i = 0; i <= BOND_MASK; i++) {
        e = hashes[i];
        if (e->iface_idx >= 0 && e->iface_idx < port->n_ifaces) {
            b = &bals[e->iface_idx];
            b->tx_bytes += e->tx_bytes;
            if (!b->hashes) {
                b->hashes = &hashes[i];
            }
            b->n_hashes++;
        }
    }
    qsort(bals, n_bals, sizeof *bals, compare_slave_balance);
    log_bals(bals, n_bals, port);

    /* Discard slaves that aren't enabled (which were sorted to the back of the
     * array earlier). */
    while (!bals[n_bals - 1].iface->enabled) {
        n_bals--;
        if (!n_bals) {
            return;
        }
    }

    /* Shift load from the most-loaded slaves to the least-loaded slaves. */
    to = &bals[n_bals - 1];
    for (from = bals; from < to; ) {
        uint64_t overload = from->tx_bytes - to->tx_bytes;
        if (overload < to->tx_bytes >> 5 || overload < 100000) {
            /* The extra load on 'from' (and all less-loaded slaves), compared
             * to that of 'to' (the least-loaded slave), is less than ~3%, or
             * it is less than ~1Mbps.  No point in rebalancing. */
            break;
        } else if (from->n_hashes == 1) {
            /* 'from' only carries a single MAC hash, so we can't shift any
             * load away from it, even though we want to. */
            from++;
        } else {
            /* 'from' is carrying significantly more load than 'to', and that
             * load is split across at least two different hashes.  Pick a hash
             * to migrate to 'to' (the least-loaded slave), given that doing so
             * must decrease the ratio of the load on the two slaves by at
             * least 0.1.
             *
             * The sort order we use means that we prefer to shift away the
             * smallest hashes instead of the biggest ones.  There is little
             * reason behind this decision; we could use the opposite sort
             * order to shift away big hashes ahead of small ones. */
            size_t i;
            bool order_swapped;

            for (i = 0; i < from->n_hashes; i++) {
                double old_ratio, new_ratio;
                uint64_t delta = from->hashes[i]->tx_bytes;

                if (delta == 0 || from->tx_bytes - delta == 0) {
                    /* Pointless move. */
                    continue;
                }

                order_swapped = from->tx_bytes - delta < to->tx_bytes + delta;

                if (to->tx_bytes == 0) {
                    /* Nothing on the new slave, move it. */
                    break;
                }

                old_ratio = (double)from->tx_bytes / to->tx_bytes;
                new_ratio = (double)(from->tx_bytes - delta) /
                            (to->tx_bytes + delta);

                if (new_ratio == 0) {
                    /* Should already be covered but check to prevent division
                     * by zero. */
                    continue;
                }

                if (new_ratio < 1) {
                    new_ratio = 1 / new_ratio;
                }

                if (old_ratio - new_ratio > 0.1) {
                    /* Would decrease the ratio, move it. */
                    break;
                }
            }
            if (i < from->n_hashes) {
                bond_shift_load(from, to, i);
                port->bond_compat_is_stale = true;

                /* If the result of the migration changed the relative order of
                 * 'from' and 'to' swap them back to maintain invariants. */
                if (order_swapped) {
                    swap_bals(from, to);
                }

                /* Re-sort 'bals'.  Note that this may make 'from' and 'to'
                 * point to different slave_balance structures.  It is only
                 * valid to do these two operations in a row at all because we
                 * know that 'from' will not move past 'to' and vice versa. */
                resort_bals(from, bals, n_bals);
                resort_bals(to, bals, n_bals);
            } else {
                from++;
            }
        }
    }

    /* Implement exponentially weighted moving average.  A weight of 1/2 causes
     * historical data to decay to <1% in 7 rebalancing runs.  */
    for (e = &port->bond_hash[0]; e <= &port->bond_hash[BOND_MASK]; e++) {
        e->tx_bytes /= 2;
    }
}

static void
bond_send_learning_packets(struct port *port)
{
    struct bridge *br = port->bridge;
    struct mac_entry *e;
    struct ofpbuf packet;
    int error, n_packets, n_errors;

    if (!port->n_ifaces || port->active_iface < 0) {
        return;
    }

    ofpbuf_init(&packet, 128);
    error = n_packets = n_errors = 0;
    LIST_FOR_EACH (e, struct mac_entry, lru_node, &br->ml->lrus) {
        union ofp_action actions[2], *a;
        uint16_t xf_ifidx;
        tag_type tags = 0;
        flow_t flow;
        int retval;

        if (e->port == port->port_idx
            || !choose_output_iface(port, e->mac, &xf_ifidx, &tags)) {
            continue;
        }

        /* Compose actions. */
        memset(actions, 0, sizeof actions);
        a = actions;
        if (e->vlan) {
            a->vlan_vid.type = htons(OFPAT_SET_VLAN_VID);
            a->vlan_vid.len = htons(sizeof *a);
            a->vlan_vid.vlan_vid = htons(e->vlan);
            a++;
        }
        a->output.type = htons(OFPAT_OUTPUT);
        a->output.len = htons(sizeof *a);
        a->output.port = htons(xflow_port_to_ofp_port(xf_ifidx));
        a++;

        /* Send packet. */
        n_packets++;
        compose_benign_packet(&packet, "Open vSwitch Bond Failover", 0xf177,
                              e->mac);
        flow_extract(&packet, 0, OFPP_NONE, &flow);
        retval = ofproto_send_packet(br->ofproto, &flow, actions, a - actions,
                                     &packet);
        if (retval) {
            error = retval;
            n_errors++;
        }
    }
    ofpbuf_uninit(&packet);

    if (n_errors) {
        static struct vlog_rate_limit rl = VLOG_RATE_LIMIT_INIT(1, 5);
        VLOG_WARN_RL(&rl, "bond %s: %d errors sending %d gratuitous learning "
                     "packets, last error was: %s",
                     port->name, n_errors, n_packets, strerror(error));
    } else {
        VLOG_DBG("bond %s: sent %d gratuitous learning packets",
                 port->name, n_packets);
    }
}

/* Bonding unixctl user interface functions. */

static void
bond_unixctl_list(struct unixctl_conn *conn,
                  const char *args OVS_UNUSED, void *aux OVS_UNUSED)
{
    struct ds ds = DS_EMPTY_INITIALIZER;
    const struct bridge *br;

    ds_put_cstr(&ds, "bridge\tbond\tslaves\n");

    LIST_FOR_EACH (br, struct bridge, node, &all_bridges) {
        size_t i;

        for (i = 0; i < br->n_ports; i++) {
            const struct port *port = br->ports[i];
            if (port->n_ifaces > 1) {
                size_t j;

                ds_put_format(&ds, "%s\t%s\t", br->name, port->name);
                for (j = 0; j < port->n_ifaces; j++) {
                    const struct iface *iface = port->ifaces[j];
                    if (j) {
                        ds_put_cstr(&ds, ", ");
                    }
                    ds_put_cstr(&ds, iface->name);
                }
                ds_put_char(&ds, '\n');
            }
        }
    }
    unixctl_command_reply(conn, 200, ds_cstr(&ds));
    ds_destroy(&ds);
}

static struct port *
bond_find(const char *name)
{
    const struct bridge *br;

    LIST_FOR_EACH (br, struct bridge, node, &all_bridges) {
        size_t i;

        for (i = 0; i < br->n_ports; i++) {
            struct port *port = br->ports[i];
            if (!strcmp(port->name, name) && port->n_ifaces > 1) {
                return port;
            }
        }
    }
    return NULL;
}

static void
bond_unixctl_show(struct unixctl_conn *conn,
                  const char *args, void *aux OVS_UNUSED)
{
    struct ds ds = DS_EMPTY_INITIALIZER;
    const struct port *port;
    size_t j;

    port = bond_find(args);
    if (!port) {
        unixctl_command_reply(conn, 501, "no such bond");
        return;
    }

    ds_put_format(&ds, "updelay: %d ms\n", port->updelay);
    ds_put_format(&ds, "downdelay: %d ms\n", port->downdelay);
    ds_put_format(&ds, "next rebalance: %lld ms\n",
                  port->bond_next_rebalance - time_msec());
    for (j = 0; j < port->n_ifaces; j++) {
        const struct iface *iface = port->ifaces[j];
        struct bond_entry *be;

        /* Basic info. */
        ds_put_format(&ds, "slave %s: %s\n",
                      iface->name, iface->enabled ? "enabled" : "disabled");
        if (j == port->active_iface) {
            ds_put_cstr(&ds, "\tactive slave\n");
        }
        if (iface->delay_expires != LLONG_MAX) {
            ds_put_format(&ds, "\t%s expires in %lld ms\n",
                          iface->enabled ? "downdelay" : "updelay",
                          iface->delay_expires - time_msec());
        }

        /* Hashes. */
        for (be = port->bond_hash; be <= &port->bond_hash[BOND_MASK]; be++) {
            int hash = be - port->bond_hash;
            struct mac_entry *me;

            if (be->iface_idx != j) {
                continue;
            }

            ds_put_format(&ds, "\thash %d: %"PRIu64" kB load\n",
                          hash, be->tx_bytes / 1024);

            /* MACs. */
            LIST_FOR_EACH (me, struct mac_entry, lru_node,
                           &port->bridge->ml->lrus) {
                uint16_t xf_ifidx;
                tag_type tags = 0;
                if (bond_hash(me->mac) == hash
                    && me->port != port->port_idx
                    && choose_output_iface(port, me->mac, &xf_ifidx, &tags)
                    && xf_ifidx == iface->xf_ifidx)
                {
                    ds_put_format(&ds, "\t\t"ETH_ADDR_FMT"\n",
                                  ETH_ADDR_ARGS(me->mac));
                }
            }
        }
    }
    unixctl_command_reply(conn, 200, ds_cstr(&ds));
    ds_destroy(&ds);
}

static void
bond_unixctl_migrate(struct unixctl_conn *conn, const char *args_,
                     void *aux OVS_UNUSED)
{
    char *args = (char *) args_;
    char *save_ptr = NULL;
    char *bond_s, *hash_s, *slave_s;
    uint8_t mac[ETH_ADDR_LEN];
    struct port *port;
    struct iface *iface;
    struct bond_entry *entry;
    int hash;

    bond_s = strtok_r(args, " ", &save_ptr);
    hash_s = strtok_r(NULL, " ", &save_ptr);
    slave_s = strtok_r(NULL, " ", &save_ptr);
    if (!slave_s) {
        unixctl_command_reply(conn, 501,
                              "usage: bond/migrate BOND HASH SLAVE");
        return;
    }

    port = bond_find(bond_s);
    if (!port) {
        unixctl_command_reply(conn, 501, "no such bond");
        return;
    }

    if (sscanf(hash_s, ETH_ADDR_SCAN_FMT, ETH_ADDR_SCAN_ARGS(mac))
        == ETH_ADDR_SCAN_COUNT) {
        hash = bond_hash(mac);
    } else if (strspn(hash_s, "0123456789") == strlen(hash_s)) {
        hash = atoi(hash_s) & BOND_MASK;
    } else {
        unixctl_command_reply(conn, 501, "bad hash");
        return;
    }

    iface = port_lookup_iface(port, slave_s);
    if (!iface) {
        unixctl_command_reply(conn, 501, "no such slave");
        return;
    }

    if (!iface->enabled) {
        unixctl_command_reply(conn, 501, "cannot migrate to disabled slave");
        return;
    }

    entry = &port->bond_hash[hash];
    ofproto_revalidate(port->bridge->ofproto, entry->iface_tag);
    entry->iface_idx = iface->port_ifidx;
    entry->iface_tag = tag_create_random();
    port->bond_compat_is_stale = true;
    unixctl_command_reply(conn, 200, "migrated");
}

static void
bond_unixctl_set_active_slave(struct unixctl_conn *conn, const char *args_,
                              void *aux OVS_UNUSED)
{
    char *args = (char *) args_;
    char *save_ptr = NULL;
    char *bond_s, *slave_s;
    struct port *port;
    struct iface *iface;

    bond_s = strtok_r(args, " ", &save_ptr);
    slave_s = strtok_r(NULL, " ", &save_ptr);
    if (!slave_s) {
        unixctl_command_reply(conn, 501,
                              "usage: bond/set-active-slave BOND SLAVE");
        return;
    }

    port = bond_find(bond_s);
    if (!port) {
        unixctl_command_reply(conn, 501, "no such bond");
        return;
    }

    iface = port_lookup_iface(port, slave_s);
    if (!iface) {
        unixctl_command_reply(conn, 501, "no such slave");
        return;
    }

    if (!iface->enabled) {
        unixctl_command_reply(conn, 501, "cannot make disabled slave active");
        return;
    }

    if (port->active_iface != iface->port_ifidx) {
        ofproto_revalidate(port->bridge->ofproto, port->active_iface_tag);
        port->active_iface = iface->port_ifidx;
        port->active_iface_tag = tag_create_random();
        VLOG_INFO("port %s: active interface is now %s",
                  port->name, iface->name);
        bond_send_learning_packets(port);
        unixctl_command_reply(conn, 200, "done");
    } else {
        unixctl_command_reply(conn, 200, "no change");
    }
}

static void
enable_slave(struct unixctl_conn *conn, const char *args_, bool enable)
{
    char *args = (char *) args_;
    char *save_ptr = NULL;
    char *bond_s, *slave_s;
    struct port *port;
    struct iface *iface;

    bond_s = strtok_r(args, " ", &save_ptr);
    slave_s = strtok_r(NULL, " ", &save_ptr);
    if (!slave_s) {
        unixctl_command_reply(conn, 501,
                              "usage: bond/enable/disable-slave BOND SLAVE");
        return;
    }

    port = bond_find(bond_s);
    if (!port) {
        unixctl_command_reply(conn, 501, "no such bond");
        return;
    }

    iface = port_lookup_iface(port, slave_s);
    if (!iface) {
        unixctl_command_reply(conn, 501, "no such slave");
        return;
    }

    bond_enable_slave(iface, enable);
    unixctl_command_reply(conn, 501, enable ? "enabled" : "disabled");
}

static void
bond_unixctl_enable_slave(struct unixctl_conn *conn, const char *args,
                          void *aux OVS_UNUSED)
{
    enable_slave(conn, args, true);
}

static void
bond_unixctl_disable_slave(struct unixctl_conn *conn, const char *args,
                           void *aux OVS_UNUSED)
{
    enable_slave(conn, args, false);
}

static void
bond_unixctl_hash(struct unixctl_conn *conn, const char *args,
                  void *aux OVS_UNUSED)
{
	uint8_t mac[ETH_ADDR_LEN];
	uint8_t hash;
	char *hash_cstr;

	if (sscanf(args, ETH_ADDR_SCAN_FMT, ETH_ADDR_SCAN_ARGS(mac))
	    == ETH_ADDR_SCAN_COUNT) {
		hash = bond_hash(mac);

		hash_cstr = xasprintf("%u", hash);
		unixctl_command_reply(conn, 200, hash_cstr);
		free(hash_cstr);
	} else {
		unixctl_command_reply(conn, 501, "invalid mac");
	}
}

static void
bond_init(void)
{
    unixctl_command_register("bond/list", bond_unixctl_list, NULL);
    unixctl_command_register("bond/show", bond_unixctl_show, NULL);
    unixctl_command_register("bond/migrate", bond_unixctl_migrate, NULL);
    unixctl_command_register("bond/set-active-slave",
                             bond_unixctl_set_active_slave, NULL);
    unixctl_command_register("bond/enable-slave", bond_unixctl_enable_slave,
                             NULL);
    unixctl_command_register("bond/disable-slave", bond_unixctl_disable_slave,
                             NULL);
    unixctl_command_register("bond/hash", bond_unixctl_hash, NULL);
}

/* Port functions. */

static struct port *
port_create(struct bridge *br, const char *name)
{
    struct port *port;

    port = xzalloc(sizeof *port);
    port->bridge = br;
    port->port_idx = br->n_ports;
    port->vlan = -1;
    port->trunks = NULL;
    port->name = xstrdup(name);
    port->active_iface = -1;

    if (br->n_ports >= br->allocated_ports) {
        br->ports = x2nrealloc(br->ports, &br->allocated_ports,
                               sizeof *br->ports);
    }
    br->ports[br->n_ports++] = port;
    shash_add_assert(&br->port_by_name, port->name, port);

    VLOG_INFO("created port %s on bridge %s", port->name, br->name);
    bridge_flush(br);

    return port;
}

static const char *
get_port_other_config(const struct ovsrec_port *port, const char *key,
                      const char *default_value)
{
    const char *value;

    value = get_ovsrec_key_value(&port->header_, &ovsrec_port_col_other_config,
                                 key);
    return value ? value : default_value;
}

static void
port_del_ifaces(struct port *port, const struct ovsrec_port *cfg)
{
    struct shash new_ifaces;
    size_t i;

    /* Collect list of new interfaces. */
    shash_init(&new_ifaces);
    for (i = 0; i < cfg->n_interfaces; i++) {
        const char *name = cfg->interfaces[i]->name;
        shash_add_once(&new_ifaces, name, NULL);
    }

    /* Get rid of deleted interfaces. */
    for (i = 0; i < port->n_ifaces; ) {
        if (!shash_find(&new_ifaces, cfg->interfaces[i]->name)) {
            iface_destroy(port->ifaces[i]);
        } else {
            i++;
        }
    }

    shash_destroy(&new_ifaces);
}

static void
port_reconfigure(struct port *port, const struct ovsrec_port *cfg)
{
    struct shash new_ifaces;
    long long int next_rebalance;
    unsigned long *trunks;
    int vlan;
    size_t i;

    port->cfg = cfg;

    /* Update settings. */
    port->updelay = cfg->bond_updelay;
    if (port->updelay < 0) {
        port->updelay = 0;
    }
    port->updelay = cfg->bond_downdelay;
    if (port->downdelay < 0) {
        port->downdelay = 0;
    }
    port->bond_rebalance_interval = atoi(
        get_port_other_config(cfg, "bond-rebalance-interval", "10000"));
    if (port->bond_rebalance_interval < 1000) {
        port->bond_rebalance_interval = 1000;
    }
    next_rebalance = time_msec() + port->bond_rebalance_interval;
    if (port->bond_next_rebalance > next_rebalance) {
        port->bond_next_rebalance = next_rebalance;
    }

    /* Add new interfaces and update 'cfg' member of existing ones. */
    shash_init(&new_ifaces);
    for (i = 0; i < cfg->n_interfaces; i++) {
        const struct ovsrec_interface *if_cfg = cfg->interfaces[i];
        struct iface *iface;

        if (!shash_add_once(&new_ifaces, if_cfg->name, NULL)) {
            VLOG_WARN("port %s: %s specified twice as port interface",
                      port->name, if_cfg->name);
            continue;
        }

        iface = iface_lookup(port->bridge, if_cfg->name);
        if (iface) {
            if (iface->port != port) {
                VLOG_ERR("bridge %s: %s interface is on multiple ports, "
                         "removing from %s",
                         port->bridge->name, if_cfg->name, iface->port->name);
                continue;
            }
            iface->cfg = if_cfg;
        } else {
            iface_create(port, if_cfg);
        }
    }
    shash_destroy(&new_ifaces);

    /* Get VLAN tag. */
    vlan = -1;
    if (cfg->tag) {
        if (port->n_ifaces < 2) {
            vlan = *cfg->tag;
            if (vlan >= 0 && vlan <= 4095) {
                VLOG_DBG("port %s: assigning VLAN tag %d", port->name, vlan);
            } else {
                vlan = -1;
            }
        } else {
            /* It's possible that bonded, VLAN-tagged ports make sense.  Maybe
             * they even work as-is.  But they have not been tested. */
            VLOG_WARN("port %s: VLAN tags not supported on bonded ports",
                      port->name);
        }
    }
    if (port->vlan != vlan) {
        port->vlan = vlan;
        bridge_flush(port->bridge);
    }

    /* Get trunked VLANs. */
    trunks = NULL;
    if (vlan < 0 && cfg->n_trunks) {
        size_t n_errors;
        size_t i;

        trunks = bitmap_allocate(4096);
        n_errors = 0;
        for (i = 0; i < cfg->n_trunks; i++) {
            int trunk = cfg->trunks[i];
            if (trunk >= 0) {
                bitmap_set1(trunks, trunk);
            } else {
                n_errors++;
            }
        }
        if (n_errors) {
            VLOG_ERR("port %s: invalid values for %zu trunk VLANs",
                     port->name, cfg->n_trunks);
        }
        if (n_errors == cfg->n_trunks) {
            VLOG_ERR("port %s: no valid trunks, trunking all VLANs",
                     port->name);
            bitmap_free(trunks);
            trunks = NULL;
        }
    } else if (vlan >= 0 && cfg->n_trunks) {
        VLOG_ERR("port %s: ignoring trunks in favor of implicit vlan",
                 port->name);
    }
    if (trunks == NULL
        ? port->trunks != NULL
        : port->trunks == NULL || !bitmap_equal(trunks, port->trunks, 4096)) {
        bridge_flush(port->bridge);
    }
    bitmap_free(port->trunks);
    port->trunks = trunks;
}

static void
port_destroy(struct port *port)
{
    if (port) {
        struct bridge *br = port->bridge;
        struct port *del;
        int i;

        proc_net_compat_update_vlan(port->name, NULL, 0);
        proc_net_compat_update_bond(port->name, NULL);

        for (i = 0; i < MAX_MIRRORS; i++) {
            struct mirror *m = br->mirrors[i];
            if (m && m->out_port == port) {
                mirror_destroy(m);
            }
        }

        while (port->n_ifaces > 0) {
            iface_destroy(port->ifaces[port->n_ifaces - 1]);
        }

        shash_find_and_delete_assert(&br->port_by_name, port->name);

        del = br->ports[port->port_idx] = br->ports[--br->n_ports];
        del->port_idx = port->port_idx;

        free(port->ifaces);
        bitmap_free(port->trunks);
        free(port->name);
        free(port);
        bridge_flush(br);
    }
}

static struct port *
port_from_xf_ifidx(const struct bridge *br, uint16_t xf_ifidx)
{
    struct iface *iface = iface_from_xf_ifidx(br, xf_ifidx);
    return iface ? iface->port : NULL;
}

static struct port *
port_lookup(const struct bridge *br, const char *name)
{
    return shash_find_data(&br->port_by_name, name);
}

static struct iface *
port_lookup_iface(const struct port *port, const char *name)
{
    struct iface *iface = iface_lookup(port->bridge, name);
    return iface && iface->port == port ? iface : NULL;
}

static void
port_update_bonding(struct port *port)
{
    if (port->n_ifaces < 2) {
        /* Not a bonded port. */
        if (port->bond_hash) {
            free(port->bond_hash);
            port->bond_hash = NULL;
            port->bond_compat_is_stale = true;
            port->bond_fake_iface = false;
        }
    } else {
        if (!port->bond_hash) {
            size_t i;

            port->bond_hash = xcalloc(BOND_MASK + 1, sizeof *port->bond_hash);
            for (i = 0; i <= BOND_MASK; i++) {
                struct bond_entry *e = &port->bond_hash[i];
                e->iface_idx = -1;
                e->tx_bytes = 0;
            }
            port->no_ifaces_tag = tag_create_random();
            bond_choose_active_iface(port);
            port->bond_next_rebalance
                = time_msec() + port->bond_rebalance_interval;

            if (port->cfg->bond_fake_iface) {
                port->bond_next_fake_iface_update = time_msec();
            }
        }
        port->bond_compat_is_stale = true;
        port->bond_fake_iface = port->cfg->bond_fake_iface;
    }
}

static void
port_update_bond_compat(struct port *port)
{
    struct compat_bond_hash compat_hashes[BOND_MASK + 1];
    struct compat_bond bond;
    size_t i;

    if (port->n_ifaces < 2) {
        proc_net_compat_update_bond(port->name, NULL);
        return;
    }

    bond.up = false;
    bond.updelay = port->updelay;
    bond.downdelay = port->downdelay;

    bond.n_hashes = 0;
    bond.hashes = compat_hashes;
    if (port->bond_hash) {
        const struct bond_entry *e;
        for (e = port->bond_hash; e <= &port->bond_hash[BOND_MASK]; e++) {
            if (e->iface_idx >= 0 && e->iface_idx < port->n_ifaces) {
                struct compat_bond_hash *cbh = &bond.hashes[bond.n_hashes++];
                cbh->hash = e - port->bond_hash;
                cbh->netdev_name = port->ifaces[e->iface_idx]->name;
            }
        }
    }

    bond.n_slaves = port->n_ifaces;
    bond.slaves = xmalloc(port->n_ifaces * sizeof *bond.slaves);
    for (i = 0; i < port->n_ifaces; i++) {
        struct iface *iface = port->ifaces[i];
        struct compat_bond_slave *slave = &bond.slaves[i];
        slave->name = iface->name;

        /* We need to make the same determination as the Linux bonding
         * code to determine whether a slave should be consider "up".
         * The Linux function bond_miimon_inspect() supports four 
         * BOND_LINK_* states:
         *      
         *    - BOND_LINK_UP: carrier detected, updelay has passed.
         *    - BOND_LINK_FAIL: carrier lost, downdelay in progress.
         *    - BOND_LINK_DOWN: carrier lost, downdelay has passed.
         *    - BOND_LINK_BACK: carrier detected, updelay in progress.
         *
         * The function bond_info_show_slave() only considers BOND_LINK_UP 
         * to be "up" and anything else to be "down".
         */
        slave->up = iface->enabled && iface->delay_expires == LLONG_MAX;
        if (slave->up) {
            bond.up = true;
        }
        netdev_get_etheraddr(iface->netdev, slave->mac);
    }

    if (port->bond_fake_iface) {
        struct netdev *bond_netdev;

        if (!netdev_open_default(port->name, &bond_netdev)) {
            if (bond.up) {
                netdev_turn_flags_on(bond_netdev, NETDEV_UP, true);
            } else {
                netdev_turn_flags_off(bond_netdev, NETDEV_UP, true);
            }
            netdev_close(bond_netdev);
        }
    }

    proc_net_compat_update_bond(port->name, &bond);
    free(bond.slaves);
}

static void
port_update_vlan_compat(struct port *port)
{
    struct bridge *br = port->bridge;
    char *vlandev_name = NULL;

    if (port->vlan > 0) {
        /* Figure out the name that the VLAN device should actually have, if it
         * existed.  This takes some work because the VLAN device would not
         * have port->name in its name; rather, it would have the trunk port's
         * name, and 'port' would be attached to a bridge that also had the
         * VLAN device one of its ports.  So we need to find a trunk port that
         * includes port->vlan.
         *
         * There might be more than one candidate.  This doesn't happen on
         * XenServer, so if it happens we just pick the first choice in
         * alphabetical order instead of creating multiple VLAN devices. */
        size_t i;
        for (i = 0; i < br->n_ports; i++) {
            struct port *p = br->ports[i];
            if (port_trunks_vlan(p, port->vlan)
                && p->n_ifaces
                && (!vlandev_name || strcmp(p->name, vlandev_name) <= 0))
            {
                uint8_t ea[ETH_ADDR_LEN];
                netdev_get_etheraddr(p->ifaces[0]->netdev, ea);
                if (!eth_addr_is_multicast(ea) &&
                    !eth_addr_is_reserved(ea) &&
                    !eth_addr_is_zero(ea)) {
                    vlandev_name = p->name;
                }
            }
        }
    }
    proc_net_compat_update_vlan(port->name, vlandev_name, port->vlan);
}

/* Interface functions. */

static struct iface *
iface_create(struct port *port, const struct ovsrec_interface *if_cfg)
{
    struct bridge *br = port->bridge;
    struct iface *iface;
    char *name = if_cfg->name;
    int error;

    iface = xzalloc(sizeof *iface);
    iface->port = port;
    iface->port_ifidx = port->n_ifaces;
    iface->name = xstrdup(name);
    iface->xf_ifidx = -1;
    iface->tag = tag_create_random();
    iface->delay_expires = LLONG_MAX;
    iface->netdev = NULL;
    iface->cfg = if_cfg;

    shash_add_assert(&br->iface_by_name, iface->name, iface);

    /* Attempt to create the network interface in case it doesn't exist yet. */
    if (!iface_is_internal(br, iface->name)) {
        error = set_up_iface(if_cfg, iface, true);
        if (error) {
            VLOG_WARN("could not create iface %s: %s", iface->name,
                      strerror(error));

            shash_find_and_delete_assert(&br->iface_by_name, iface->name);
            free(iface->name);
            free(iface);
            return NULL;
        }
    }

    if (port->n_ifaces >= port->allocated_ifaces) {
        port->ifaces = x2nrealloc(port->ifaces, &port->allocated_ifaces,
                                  sizeof *port->ifaces);
    }
    port->ifaces[port->n_ifaces++] = iface;
    if (port->n_ifaces > 1) {
        br->has_bonded_ports = true;
    }

    VLOG_DBG("attached network device %s to port %s", iface->name, port->name);

    bridge_flush(br);

    return iface;
}

static void
iface_destroy(struct iface *iface)
{
    if (iface) {
        struct port *port = iface->port;
        struct bridge *br = port->bridge;
        bool del_active = port->active_iface == iface->port_ifidx;
        struct iface *del;

        shash_find_and_delete_assert(&br->iface_by_name, iface->name);

        if (iface->xf_ifidx >= 0) {
            port_array_set(&br->ifaces, iface->xf_ifidx, NULL);
        }

        del = port->ifaces[iface->port_ifidx] = port->ifaces[--port->n_ifaces];
        del->port_ifidx = iface->port_ifidx;

        netdev_close(iface->netdev);

        if (del_active) {
            ofproto_revalidate(port->bridge->ofproto, port->active_iface_tag);
            bond_choose_active_iface(port);
            bond_send_learning_packets(port);
        }

        free(iface->name);
        free(iface);

        bridge_flush(port->bridge);
    }
}

static struct iface *
iface_lookup(const struct bridge *br, const char *name)
{
    return shash_find_data(&br->iface_by_name, name);
}

static struct iface *
iface_from_xf_ifidx(const struct bridge *br, uint16_t xf_ifidx)
{
    return port_array_get(&br->ifaces, xf_ifidx);
}

/* Returns true if 'iface' is the name of an "internal" interface on bridge
 * 'br', that is, an interface that is entirely simulated within the datapath.
 * The local port (XFLOWP_LOCAL) is always an internal interface.  Other local
 * interfaces are created by setting "iface.<iface>.internal = true".
 *
 * In addition, we have a kluge-y feature that creates an internal port with
 * the name of a bonded port if "bonding.<bondname>.fake-iface = true" is set.
 * This feature needs to go away in the long term.  Until then, this is one
 * reason why this function takes a name instead of a struct iface: the fake
 * interfaces created this way do not have a struct iface. */
static bool
iface_is_internal(const struct bridge *br, const char *if_name)
{
    struct iface *iface;
    struct port *port;

    if (!strcmp(if_name, br->name)) {
        return true;
    }

    iface = iface_lookup(br, if_name);
    if (iface && !strcmp(iface->cfg->type, "internal")) {
        return true;
    }

    port = port_lookup(br, if_name);
    if (port && port->n_ifaces > 1 && port->cfg->bond_fake_iface) {
        return true;
    }
    return false;
}

/* Set Ethernet address of 'iface', if one is specified in the configuration
 * file. */
static void
iface_set_mac(struct iface *iface)
{
    uint8_t ea[ETH_ADDR_LEN];

    if (iface->cfg->mac && eth_addr_from_string(iface->cfg->mac, ea)) {
        if (eth_addr_is_multicast(ea)) {
            VLOG_ERR("interface %s: cannot set MAC to multicast address",
                     iface->name);
        } else if (iface->xf_ifidx == XFLOWP_LOCAL) {
            VLOG_ERR("ignoring iface.%s.mac; use bridge.%s.mac instead",
                     iface->name, iface->name);
        } else {
            int error = netdev_set_etheraddr(iface->netdev, ea);
            if (error) {
                VLOG_ERR("interface %s: setting MAC failed (%s)",
                         iface->name, strerror(error));
            }
        }
    }
}

static void
shash_from_ovs_idl_map(char **keys, char **values, size_t n,
                       struct shash *shash)
{
    size_t i;

    shash_init(shash);
    for (i = 0; i < n; i++) {
        shash_add(shash, keys[i], values[i]);
    }
}

struct iface_delete_queues_cbdata {
    struct netdev *netdev;
    const struct ovsdb_datum *queues;
};

static bool
queue_ids_include(const struct ovsdb_datum *queues, int64_t target)
{
    union ovsdb_atom atom;

    atom.integer = target;
    return ovsdb_datum_find_key(queues, &atom, OVSDB_TYPE_INTEGER) != UINT_MAX;
}

static void
iface_delete_queues(unsigned int queue_id,
                    const struct shash *details OVS_UNUSED, void *cbdata_)
{
    struct iface_delete_queues_cbdata *cbdata = cbdata_;

    if (!queue_ids_include(cbdata->queues, queue_id)) {
        netdev_delete_queue(cbdata->netdev, queue_id);
    }
}

static void
iface_update_qos(struct iface *iface, const struct ovsrec_qos *qos)
{
    if (!qos || qos->type[0] == '\0') {
        netdev_set_qos(iface->netdev, NULL, NULL);
    } else {
        struct iface_delete_queues_cbdata cbdata;
        struct shash details;
        size_t i;

        /* Configure top-level Qos for 'iface'. */
        shash_from_ovs_idl_map(qos->key_other_config, qos->value_other_config,
                               qos->n_other_config, &details);
        netdev_set_qos(iface->netdev, qos->type, &details);
        shash_destroy(&details);

        /* Deconfigure queues that were deleted. */
        cbdata.netdev = iface->netdev;
        cbdata.queues = ovsrec_qos_get_queues(qos, OVSDB_TYPE_INTEGER,
                                              OVSDB_TYPE_UUID);
        netdev_dump_queues(iface->netdev, iface_delete_queues, &cbdata);

        /* Configure queues for 'iface'. */
        for (i = 0; i < qos->n_queues; i++) {
            const struct ovsrec_queue *queue = qos->value_queues[i];
            unsigned int queue_id = qos->key_queues[i];

            shash_from_ovs_idl_map(queue->key_other_config,
                                   queue->value_other_config,
                                   queue->n_other_config, &details);
            netdev_set_queue(iface->netdev, queue_id, &details);
            shash_destroy(&details);
        }
    }
}

/* Port mirroring. */

static struct mirror *
mirror_find_by_uuid(struct bridge *br, const struct uuid *uuid)
{
    int i;

    for (i = 0; i < MAX_MIRRORS; i++) {
        struct mirror *m = br->mirrors[i];
        if (m && uuid_equals(uuid, &m->uuid)) {
            return m;
        }
    }
    return NULL;
}

static void
mirror_reconfigure(struct bridge *br)
{
    unsigned long *rspan_vlans;
    int i;

    /* Get rid of deleted mirrors. */
    for (i = 0; i < MAX_MIRRORS; i++) {
        struct mirror *m = br->mirrors[i];
        if (m) {
            const struct ovsdb_datum *mc;
            union ovsdb_atom atom;

            mc = ovsrec_bridge_get_mirrors(br->cfg, OVSDB_TYPE_UUID);
            atom.uuid = br->mirrors[i]->uuid;
            if (ovsdb_datum_find_key(mc, &atom, OVSDB_TYPE_UUID) == UINT_MAX) {
                mirror_destroy(m);
            }
        }
    }

    /* Add new mirrors and reconfigure existing ones. */
    for (i = 0; i < br->cfg->n_mirrors; i++) {
        struct ovsrec_mirror *cfg = br->cfg->mirrors[i];
        struct mirror *m = mirror_find_by_uuid(br, &cfg->header_.uuid);
        if (m) {
            mirror_reconfigure_one(m, cfg);
        } else {
            mirror_create(br, cfg);
        }
    }

    /* Update port reserved status. */
    for (i = 0; i < br->n_ports; i++) {
        br->ports[i]->is_mirror_output_port = false;
    }
    for (i = 0; i < MAX_MIRRORS; i++) {
        struct mirror *m = br->mirrors[i];
        if (m && m->out_port) {
            m->out_port->is_mirror_output_port = true;
        }
    }

    /* Update flooded vlans (for RSPAN). */
    rspan_vlans = NULL;
    if (br->cfg->n_flood_vlans) {
        rspan_vlans = bitmap_allocate(4096);

        for (i = 0; i < br->cfg->n_flood_vlans; i++) {
            int64_t vlan = br->cfg->flood_vlans[i];
            if (vlan >= 0 && vlan < 4096) {
                bitmap_set1(rspan_vlans, vlan);
                VLOG_INFO("bridge %s: disabling learning on vlan %"PRId64,
                          br->name, vlan);
            } else {
                VLOG_ERR("bridge %s: invalid value %"PRId64 "for flood VLAN",
                         br->name, vlan);
            }
        }
    }
    if (mac_learning_set_flood_vlans(br->ml, rspan_vlans)) {
        bridge_flush(br);
    }
}

static void
mirror_create(struct bridge *br, struct ovsrec_mirror *cfg)
{
    struct mirror *m;
    size_t i;

    for (i = 0; ; i++) {
        if (i >= MAX_MIRRORS) {
            VLOG_WARN("bridge %s: maximum of %d port mirrors reached, "
                      "cannot create %s", br->name, MAX_MIRRORS, cfg->name);
            return;
        }
        if (!br->mirrors[i]) {
            break;
        }
    }

    VLOG_INFO("created port mirror %s on bridge %s", cfg->name, br->name);
    bridge_flush(br);

    br->mirrors[i] = m = xzalloc(sizeof *m);
    m->bridge = br;
    m->idx = i;
    m->name = xstrdup(cfg->name);
    shash_init(&m->src_ports);
    shash_init(&m->dst_ports);
    m->vlans = NULL;
    m->n_vlans = 0;
    m->out_vlan = -1;
    m->out_port = NULL;

    mirror_reconfigure_one(m, cfg);
}

static void
mirror_destroy(struct mirror *m)
{
    if (m) {
        struct bridge *br = m->bridge;
        size_t i;

        for (i = 0; i < br->n_ports; i++) {
            br->ports[i]->src_mirrors &= ~(MIRROR_MASK_C(1) << m->idx);
            br->ports[i]->dst_mirrors &= ~(MIRROR_MASK_C(1) << m->idx);
        }

        shash_destroy(&m->src_ports);
        shash_destroy(&m->dst_ports);
        free(m->vlans);

        m->bridge->mirrors[m->idx] = NULL;
        free(m->name);
        free(m);

        bridge_flush(br);
    }
}

static void
mirror_collect_ports(struct mirror *m, struct ovsrec_port **ports, int n_ports,
                     struct shash *names)
{
    size_t i;

    for (i = 0; i < n_ports; i++) {
        const char *name = ports[i]->name;
        if (port_lookup(m->bridge, name)) {
            shash_add_once(names, name, NULL);
        } else {
            VLOG_WARN("bridge %s: mirror %s cannot match on nonexistent "
                      "port %s", m->bridge->name, m->name, name);
        }
    }
}

static size_t
mirror_collect_vlans(struct mirror *m, const struct ovsrec_mirror *cfg,
                     int **vlans)
{
    size_t n_vlans;
    size_t i;

    *vlans = xmalloc(sizeof **vlans * cfg->n_select_vlan);
    n_vlans = 0;
    for (i = 0; i < cfg->n_select_vlan; i++) {
        int64_t vlan = cfg->select_vlan[i];
        if (vlan < 0 || vlan > 4095) {
            VLOG_WARN("bridge %s: mirror %s selects invalid VLAN %"PRId64,
                      m->bridge->name, m->name, vlan);
        } else {
            (*vlans)[n_vlans++] = vlan;
        }
    }
    return n_vlans;
}

static bool
vlan_is_mirrored(const struct mirror *m, int vlan)
{
    size_t i;

    for (i = 0; i < m->n_vlans; i++) {
        if (m->vlans[i] == vlan) {
            return true;
        }
    }
    return false;
}

static bool
port_trunks_any_mirrored_vlan(const struct mirror *m, const struct port *p)
{
    size_t i;

    for (i = 0; i < m->n_vlans; i++) {
        if (port_trunks_vlan(p, m->vlans[i])) {
            return true;
        }
    }
    return false;
}

static void
mirror_reconfigure_one(struct mirror *m, struct ovsrec_mirror *cfg)
{
    struct shash src_ports, dst_ports;
    mirror_mask_t mirror_bit;
    struct port *out_port;
    int out_vlan;
    size_t n_vlans;
    int *vlans;
    size_t i;

    /* Set name. */
    if (strcmp(cfg->name, m->name)) {
        free(m->name);
        m->name = xstrdup(cfg->name);
    }

    /* Get output port. */
    if (cfg->output_port) {
        out_port = port_lookup(m->bridge, cfg->output_port->name);
        if (!out_port) {
            VLOG_ERR("bridge %s: mirror %s outputs to port not on bridge",
                     m->bridge->name, m->name);
            mirror_destroy(m);
            return;
        }
        out_vlan = -1;

        if (cfg->output_vlan) {
            VLOG_ERR("bridge %s: mirror %s specifies both output port and "
                     "output vlan; ignoring output vlan",
                     m->bridge->name, m->name);
        }
    } else if (cfg->output_vlan) {
        out_port = NULL;
        out_vlan = *cfg->output_vlan;
    } else {
        VLOG_ERR("bridge %s: mirror %s does not specify output; ignoring",
                 m->bridge->name, m->name);
        mirror_destroy(m);
        return;
    }

    shash_init(&src_ports);
    shash_init(&dst_ports);
    if (cfg->select_all) {
        for (i = 0; i < m->bridge->n_ports; i++) {
            const char *name = m->bridge->ports[i]->name;
            shash_add_once(&src_ports, name, NULL);
            shash_add_once(&dst_ports, name, NULL);
        }
        vlans = NULL;
        n_vlans = 0;
    } else {
        /* Get ports, and drop duplicates and ports that don't exist. */
        mirror_collect_ports(m, cfg->select_src_port, cfg->n_select_src_port,
                             &src_ports);
        mirror_collect_ports(m, cfg->select_dst_port, cfg->n_select_dst_port,
                             &dst_ports);

        /* Get all the vlans, and drop duplicate and invalid vlans. */
        n_vlans = mirror_collect_vlans(m, cfg, &vlans);
    }

    /* Update mirror data. */
    if (!shash_equal_keys(&m->src_ports, &src_ports)
        || !shash_equal_keys(&m->dst_ports, &dst_ports)
        || m->n_vlans != n_vlans
        || memcmp(m->vlans, vlans, sizeof *vlans * n_vlans)
        || m->out_port != out_port
        || m->out_vlan != out_vlan) {
        bridge_flush(m->bridge);
    }
    shash_swap(&m->src_ports, &src_ports);
    shash_swap(&m->dst_ports, &dst_ports);
    free(m->vlans);
    m->vlans = vlans;
    m->n_vlans = n_vlans;
    m->out_port = out_port;
    m->out_vlan = out_vlan;

    /* Update ports. */
    mirror_bit = MIRROR_MASK_C(1) << m->idx;
    for (i = 0; i < m->bridge->n_ports; i++) {
        struct port *port = m->bridge->ports[i];

        if (shash_find(&m->src_ports, port->name)
            || (m->n_vlans
                && (!port->vlan
                    ? port_trunks_any_mirrored_vlan(m, port)
                    : vlan_is_mirrored(m, port->vlan)))) {
            port->src_mirrors |= mirror_bit;
        } else {
            port->src_mirrors &= ~mirror_bit;
        }

        if (shash_find(&m->dst_ports, port->name)) {
            port->dst_mirrors |= mirror_bit;
        } else {
            port->dst_mirrors &= ~mirror_bit;
        }
    }

    /* Clean up. */
    shash_destroy(&src_ports);
    shash_destroy(&dst_ports);
}<|MERGE_RESOLUTION|>--- conflicted
+++ resolved
@@ -62,11 +62,8 @@
 #include "vconn.h"
 #include "vswitchd/vswitch-idl.h"
 #include "xenserver.h"
-<<<<<<< HEAD
+#include "vlog.h"
 #include "xfif.h"
-=======
-#include "vlog.h"
->>>>>>> 480ce8ab
 #include "xtoxll.h"
 #include "sflow_api.h"
 
@@ -648,17 +645,9 @@
         /* Get the set of interfaces currently in this datapath. */
         xfif_port_list(br->xfif, &xfif_ports, &n_xfif_ports);
         shash_init(&cur_ifaces);
-<<<<<<< HEAD
         for (i = 0; i < n_xfif_ports; i++) {
             const char *name = xfif_ports[i].devname;
-            if (!shash_find(&cur_ifaces, name)) {
-                shash_add(&cur_ifaces, name, NULL);
-            }
-=======
-        for (i = 0; i < n_dpif_ports; i++) {
-            const char *name = dpif_ports[i].devname;
             shash_add_once(&cur_ifaces, name, NULL);
->>>>>>> 480ce8ab
         }
         free(xfif_ports);
 
