--- conflicted
+++ resolved
@@ -946,18 +946,11 @@
             { 0, 0, NULL, },
             { 0, SIZE_MAX, ofp_port_stats_reply },
         },
-<<<<<<< HEAD
-        [OFPST_VENDOR] = {
+        {
+            OFPST_VENDOR,
             "vendor-specific",
             { sizeof(uint32_t), SIZE_MAX, vendor_stat },
             { sizeof(uint32_t), SIZE_MAX, vendor_stat },
-=======
-        {
-            OFPST_SWITCH,
-            "switch status",
-            { 0, 0, NULL, },
-            { 0, SIZE_MAX, switch_status_reply },
->>>>>>> a3d01200
         },
         {
             -1,
@@ -1050,17 +1043,14 @@
 };
 
 static const struct openflow_packet packets[] = {
-<<<<<<< HEAD
-    [OFPT_HELLO] = {
+    {
+        OFPT_HELLO,
         "hello",
         sizeof (struct ofp_header),
         NULL,
     },
-    [OFPT_FEATURES_REQUEST] = {
-=======
     {
         OFPT_FEATURES_REQUEST,
->>>>>>> a3d01200
         "features_request",
         sizeof (struct ofp_header),
         NULL,
@@ -1125,12 +1115,8 @@
         sizeof (struct ofp_port_status),
         ofp_print_port_status
     },
-<<<<<<< HEAD
-    [OFPT_ERROR] = {
-=======
-    {
-        OFPT_ERROR_MSG,
->>>>>>> a3d01200
+    {
+        OFPT_ERROR,
         "error_msg",
         sizeof (struct ofp_error_msg),
         ofp_print_error_msg,
